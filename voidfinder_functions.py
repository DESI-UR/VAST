'''Functions used in voids_sdss.py'''

import numpy as np
from astropy.table import Table, Row

from table_functions import add_row, subtract_row, table_divide, table_dtype_cast, row_cross, row_dot, to_vector, to_array


RtoD = 180./np.pi


################################################################################
#
#   DEFINE FUNCTIONS
#
################################################################################

def mesh_galaxies(galaxy_coords, coord_min, grid_side_length, N_boxes):
    '''
    Sort galaxies onto a cubic grid

    Parameters:
    ____________________
      galaxy_coords: astropy table of galaxy Cartesian coordinates (columns x, y, and z)

      coord_min: one-row astropy table of the minima in each of the three coordinates

      grid_side_length: length of a grid cell

      N_boxes: number of cells in the grid


    Output:
    _____________________
      mesh_indices: astropy table of the cell coordinates for each galaxy

      ngal: 3D numpy array of the number of galaxies in each cell

      chainlist: 3D numpy array (same size as ngal) of the index value of the 
                 last galaxy to be stored in that cell

      linklist: 1D numpy array of length of the number of galaxies that stores 
                the index value of the previous galaxy stored in the cell of 
                the current galaxy.  If the galaxy is the first one to be put 
                in the cell, then its value in linklist is -1.  Using both 
                chainlist and linklist, one can discern all the galaxies that 
                live in a given cell.
    '''

    # Initialize the 3D bins that will contain the number of galaxies in each bin
<<<<<<< HEAD
    ngal = np.zeros(N_boxes, dtype=int)

    # Initialize the 3D bins that will contain the galaxy indices
=======
    #ngal = np.zeros((N_boxes, N_boxes, N_boxes), dtype=int)
    ngal = np.zeros(N_boxes, dtype=int)

    # Initialize the 3D bins that will contain the galaxy indices
    #chainlist = -np.ones((N_boxes, N_boxes, N_boxes), dtype=int)
>>>>>>> 38e63a8d
    chainlist = -np.ones(N_boxes, dtype=int)

    # Initialize a list that will store the galaxy's index that previously occupied the cell
    linklist = np.zeros(len(galaxy_coords), dtype=int)

    # Convert the galaxy coordinates to grid indices
    mesh_indices = table_dtype_cast(table_divide(subtract_row(galaxy_coords, coord_min), grid_side_length), int)

    for igal in range(len(galaxy_coords)):
        
        # Increase the number of galaxies in corresponding cell in ngal
        ngal[mesh_indices['x'][igal], mesh_indices['y'][igal], mesh_indices['z'][igal]] += 1
        
        # Store the index of the last galaxy that was saved in corresponding cell 
        linklist[igal] = chainlist[mesh_indices['x'][igal], mesh_indices['y'][igal], mesh_indices['z'][igal]]

        # Store the index of current galaxy in corresponding cell
        chainlist[mesh_indices['x'][igal], mesh_indices['y'][igal], mesh_indices['z'][igal]] = igal
    
<<<<<<< HEAD
    return mesh_indices, ngal
=======
    #return mesh_indices, ngal, chainlist, linklist
    return ngal, chainlist, linklist
>>>>>>> 38e63a8d

################################################################################
################################################################################

def in_mask_table(coordinates, survey_mask, r_limits):
    '''
    Determine whether the specified coordinates are within the masked area.
    '''
    dec_offset = -90

    # Convert coordinates to table if not already
    if not isinstance(coordinates, Table):
        coordinates = Table(coordinates, names=['x','y','z'])

    good = True

    r = np.linalg.norm(to_vector(coordinates))
    ra = np.arctan(coordinates['y'][0]/coordinates['x'][0])*RtoD
    dec = np.arcsin(coordinates['z'][0]/r)*RtoD


    if (coordinates['x'] < 0) and (coordinates['y'] != 0):
        ra += 180.
    if ra < 0:
        ra += 360.
    
    if (survey_mask[ra.astype(int), dec.astype(int)-dec_offset] == 0) or (r > r_limits[1]) or (r < r_limits[0]):
        good = False

    return good


def in_mask(coordinates, survey_mask, r_limits):
    '''
    Determine whether the specified coordinates are within the masked area.
    '''
    dec_offset = -90

    # Convert coordinates to table if not already
    if isinstance(coordinates, Table):
        coordinates = to_array(coordinates)
    elif isinstance(coordinates, Row):
        coordinates = to_vector(coordinates)
        coordinates.shape = (1,3)

    r = np.linalg.norm(coordinates, axis=1)
    ra = np.arctan(coordinates[:,1]/coordinates[:,0])*RtoD
    dec = np.arcsin(coordinates[:,2]/r)*RtoD


    boolean_ra180 = np.logical_and(coordinates[:,0] < 0, coordinates[:,1] != 0)
    ra[boolean_ra180] += 180.
    ra[ra < 0] += 360.
    
    good = np.logical_and.reduce((survey_mask[ra.astype(int), dec.astype(int)-dec_offset] == 1, r <= r_limits[1], r >= r_limits[0]))

    return good

################################################################################
################################################################################

def in_survey(coordinates, min_limit, max_limit):
    '''
    Determine whether the specified coordinates are within the minimum and 
    maximum limits.
    '''
    good = np.ones(len(coordinates), dtype=bool)
    
    for name in coordinates.colnames:
        check_min = coordinates[name] > min_limit[name]
        check_max = coordinates[name] < max_limit[name]

        good = np.all([good, check_min, check_max], axis=0)

    return good


################################################################################
################################################################################

def save_maximals(sphere_table, out1_filename):
    '''
    Calculate the ra, dec coordinates for the centers of each of the maximal spheres
    Save the maximal spheres to a text file
    '''

    r = np.linalg.norm(to_array(sphere_table), axis=1)
    sphere_table['r'] = r.T
    sphere_table['ra'] = np.arctan(sphere_table['y']/sphere_table['x'])*RtoD
    sphere_table['dec'] = np.arcsin(sphere_table['z']/sphere_table['r'])*RtoD

    # Adjust ra value as necessary
    boolean = np.logical_and(sphere_table['y'] != 0, sphere_table['x'] < 0)
    sphere_table['ra'][boolean] += 180.

    #print(sphere_table)

    sphere_table.write(out1_filename, format='ascii.commented_header',overwrite=True)
<|MERGE_RESOLUTION|>--- conflicted
+++ resolved
@@ -1,184 +1,176 @@
-'''Functions used in voids_sdss.py'''
-
-import numpy as np
-from astropy.table import Table, Row
-
-from table_functions import add_row, subtract_row, table_divide, table_dtype_cast, row_cross, row_dot, to_vector, to_array
-
-
-RtoD = 180./np.pi
-
-
-################################################################################
-#
-#   DEFINE FUNCTIONS
-#
-################################################################################
-
-def mesh_galaxies(galaxy_coords, coord_min, grid_side_length, N_boxes):
-    '''
-    Sort galaxies onto a cubic grid
-
-    Parameters:
-    ____________________
-      galaxy_coords: astropy table of galaxy Cartesian coordinates (columns x, y, and z)
-
-      coord_min: one-row astropy table of the minima in each of the three coordinates
-
-      grid_side_length: length of a grid cell
-
-      N_boxes: number of cells in the grid
-
-
-    Output:
-    _____________________
-      mesh_indices: astropy table of the cell coordinates for each galaxy
-
-      ngal: 3D numpy array of the number of galaxies in each cell
-
-      chainlist: 3D numpy array (same size as ngal) of the index value of the 
-                 last galaxy to be stored in that cell
-
-      linklist: 1D numpy array of length of the number of galaxies that stores 
-                the index value of the previous galaxy stored in the cell of 
-                the current galaxy.  If the galaxy is the first one to be put 
-                in the cell, then its value in linklist is -1.  Using both 
-                chainlist and linklist, one can discern all the galaxies that 
-                live in a given cell.
-    '''
-
-    # Initialize the 3D bins that will contain the number of galaxies in each bin
-<<<<<<< HEAD
-    ngal = np.zeros(N_boxes, dtype=int)
-
-    # Initialize the 3D bins that will contain the galaxy indices
-=======
-    #ngal = np.zeros((N_boxes, N_boxes, N_boxes), dtype=int)
-    ngal = np.zeros(N_boxes, dtype=int)
-
-    # Initialize the 3D bins that will contain the galaxy indices
-    #chainlist = -np.ones((N_boxes, N_boxes, N_boxes), dtype=int)
->>>>>>> 38e63a8d
-    chainlist = -np.ones(N_boxes, dtype=int)
-
-    # Initialize a list that will store the galaxy's index that previously occupied the cell
-    linklist = np.zeros(len(galaxy_coords), dtype=int)
-
-    # Convert the galaxy coordinates to grid indices
-    mesh_indices = table_dtype_cast(table_divide(subtract_row(galaxy_coords, coord_min), grid_side_length), int)
-
-    for igal in range(len(galaxy_coords)):
-        
-        # Increase the number of galaxies in corresponding cell in ngal
-        ngal[mesh_indices['x'][igal], mesh_indices['y'][igal], mesh_indices['z'][igal]] += 1
-        
-        # Store the index of the last galaxy that was saved in corresponding cell 
-        linklist[igal] = chainlist[mesh_indices['x'][igal], mesh_indices['y'][igal], mesh_indices['z'][igal]]
-
-        # Store the index of current galaxy in corresponding cell
-        chainlist[mesh_indices['x'][igal], mesh_indices['y'][igal], mesh_indices['z'][igal]] = igal
-    
-<<<<<<< HEAD
-    return mesh_indices, ngal
-=======
-    #return mesh_indices, ngal, chainlist, linklist
-    return ngal, chainlist, linklist
->>>>>>> 38e63a8d
-
-################################################################################
-################################################################################
-
-def in_mask_table(coordinates, survey_mask, r_limits):
-    '''
-    Determine whether the specified coordinates are within the masked area.
-    '''
-    dec_offset = -90
-
-    # Convert coordinates to table if not already
-    if not isinstance(coordinates, Table):
-        coordinates = Table(coordinates, names=['x','y','z'])
-
-    good = True
-
-    r = np.linalg.norm(to_vector(coordinates))
-    ra = np.arctan(coordinates['y'][0]/coordinates['x'][0])*RtoD
-    dec = np.arcsin(coordinates['z'][0]/r)*RtoD
-
-
-    if (coordinates['x'] < 0) and (coordinates['y'] != 0):
-        ra += 180.
-    if ra < 0:
-        ra += 360.
-    
-    if (survey_mask[ra.astype(int), dec.astype(int)-dec_offset] == 0) or (r > r_limits[1]) or (r < r_limits[0]):
-        good = False
-
-    return good
-
-
-def in_mask(coordinates, survey_mask, r_limits):
-    '''
-    Determine whether the specified coordinates are within the masked area.
-    '''
-    dec_offset = -90
-
-    # Convert coordinates to table if not already
-    if isinstance(coordinates, Table):
-        coordinates = to_array(coordinates)
-    elif isinstance(coordinates, Row):
-        coordinates = to_vector(coordinates)
-        coordinates.shape = (1,3)
-
-    r = np.linalg.norm(coordinates, axis=1)
-    ra = np.arctan(coordinates[:,1]/coordinates[:,0])*RtoD
-    dec = np.arcsin(coordinates[:,2]/r)*RtoD
-
-
-    boolean_ra180 = np.logical_and(coordinates[:,0] < 0, coordinates[:,1] != 0)
-    ra[boolean_ra180] += 180.
-    ra[ra < 0] += 360.
-    
-    good = np.logical_and.reduce((survey_mask[ra.astype(int), dec.astype(int)-dec_offset] == 1, r <= r_limits[1], r >= r_limits[0]))
-
-    return good
-
-################################################################################
-################################################################################
-
-def in_survey(coordinates, min_limit, max_limit):
-    '''
-    Determine whether the specified coordinates are within the minimum and 
-    maximum limits.
-    '''
-    good = np.ones(len(coordinates), dtype=bool)
-    
-    for name in coordinates.colnames:
-        check_min = coordinates[name] > min_limit[name]
-        check_max = coordinates[name] < max_limit[name]
-
-        good = np.all([good, check_min, check_max], axis=0)
-
-    return good
-
-
-################################################################################
-################################################################################
-
-def save_maximals(sphere_table, out1_filename):
-    '''
-    Calculate the ra, dec coordinates for the centers of each of the maximal spheres
-    Save the maximal spheres to a text file
-    '''
-
-    r = np.linalg.norm(to_array(sphere_table), axis=1)
-    sphere_table['r'] = r.T
-    sphere_table['ra'] = np.arctan(sphere_table['y']/sphere_table['x'])*RtoD
-    sphere_table['dec'] = np.arcsin(sphere_table['z']/sphere_table['r'])*RtoD
-
-    # Adjust ra value as necessary
-    boolean = np.logical_and(sphere_table['y'] != 0, sphere_table['x'] < 0)
-    sphere_table['ra'][boolean] += 180.
-
-    #print(sphere_table)
-
-    sphere_table.write(out1_filename, format='ascii.commented_header',overwrite=True)
+'''Functions used in voids_sdss.py'''
+
+import numpy as np
+from astropy.table import Table, Row
+
+from table_functions import add_row, subtract_row, table_divide, table_dtype_cast, row_cross, row_dot, to_vector, to_array
+
+
+RtoD = 180./np.pi
+
+
+################################################################################
+#
+#   DEFINE FUNCTIONS
+#
+################################################################################
+
+def mesh_galaxies(galaxy_coords, coord_min, grid_side_length, N_boxes):
+    '''
+    Sort galaxies onto a cubic grid
+
+    Parameters:
+    ____________________
+      galaxy_coords: astropy table of galaxy Cartesian coordinates (columns x, y, and z)
+
+      coord_min: one-row astropy table of the minima in each of the three coordinates
+
+      grid_side_length: length of a grid cell
+
+      N_boxes: number of cells in the grid
+
+
+    Output:
+    _____________________
+      mesh_indices: astropy table of the cell coordinates for each galaxy
+
+      ngal: 3D numpy array of the number of galaxies in each cell
+
+      chainlist: 3D numpy array (same size as ngal) of the index value of the 
+                 last galaxy to be stored in that cell
+
+      linklist: 1D numpy array of length of the number of galaxies that stores 
+                the index value of the previous galaxy stored in the cell of 
+                the current galaxy.  If the galaxy is the first one to be put 
+                in the cell, then its value in linklist is -1.  Using both 
+                chainlist and linklist, one can discern all the galaxies that 
+                live in a given cell.
+    '''
+    # Initialize the 3D bins that will contain the galaxy indices
+
+    #ngal = np.zeros((N_boxes, N_boxes, N_boxes), dtype=int)
+    ngal = np.zeros(N_boxes, dtype=int)
+
+    # Initialize the 3D bins that will contain the galaxy indices
+
+    #chainlist = -np.ones((N_boxes, N_boxes, N_boxes), dtype=int)
+    chainlist = -np.ones(N_boxes, dtype=int)
+
+    # Initialize a list that will store the galaxy's index that previously occupied the cell
+    linklist = np.zeros(len(galaxy_coords), dtype=int)
+
+    # Convert the galaxy coordinates to grid indices
+    mesh_indices = table_dtype_cast(table_divide(subtract_row(galaxy_coords, coord_min), grid_side_length), int)
+
+    for igal in range(len(galaxy_coords)):
+        
+        # Increase the number of galaxies in corresponding cell in ngal
+        ngal[mesh_indices['x'][igal], mesh_indices['y'][igal], mesh_indices['z'][igal]] += 1
+        
+        # Store the index of the last galaxy that was saved in corresponding cell 
+        linklist[igal] = chainlist[mesh_indices['x'][igal], mesh_indices['y'][igal], mesh_indices['z'][igal]]
+
+        # Store the index of current galaxy in corresponding cell
+        chainlist[mesh_indices['x'][igal], mesh_indices['y'][igal], mesh_indices['z'][igal]] = igal
+    
+    #return mesh_indices, ngal, chainlist, linklist
+    return ngal, chainlist, linklist
+
+
+################################################################################
+################################################################################
+
+def in_mask_table(coordinates, survey_mask, r_limits):
+    '''
+    Determine whether the specified coordinates are within the masked area.
+    '''
+    dec_offset = -90
+
+    # Convert coordinates to table if not already
+    if not isinstance(coordinates, Table):
+        coordinates = Table(coordinates, names=['x','y','z'])
+
+    good = True
+
+    r = np.linalg.norm(to_vector(coordinates))
+    ra = np.arctan(coordinates['y'][0]/coordinates['x'][0])*RtoD
+    dec = np.arcsin(coordinates['z'][0]/r)*RtoD
+
+
+    if (coordinates['x'] < 0) and (coordinates['y'] != 0):
+        ra += 180.
+    if ra < 0:
+        ra += 360.
+    
+    if (survey_mask[ra.astype(int), dec.astype(int)-dec_offset] == 0) or (r > r_limits[1]) or (r < r_limits[0]):
+        good = False
+
+    return good
+
+
+def in_mask(coordinates, survey_mask, r_limits):
+    '''
+    Determine whether the specified coordinates are within the masked area.
+    '''
+    dec_offset = -90
+
+    # Convert coordinates to table if not already
+    if isinstance(coordinates, Table):
+        coordinates = to_array(coordinates)
+    elif isinstance(coordinates, Row):
+        coordinates = to_vector(coordinates)
+        coordinates.shape = (1,3)
+
+    r = np.linalg.norm(coordinates, axis=1)
+    ra = np.arctan(coordinates[:,1]/coordinates[:,0])*RtoD
+    dec = np.arcsin(coordinates[:,2]/r)*RtoD
+
+
+    boolean_ra180 = np.logical_and(coordinates[:,0] < 0, coordinates[:,1] != 0)
+    ra[boolean_ra180] += 180.
+    ra[ra < 0] += 360.
+    
+    good = np.logical_and.reduce((survey_mask[ra.astype(int), dec.astype(int)-dec_offset] == 1, r <= r_limits[1], r >= r_limits[0]))
+
+    return good
+
+################################################################################
+################################################################################
+
+def in_survey(coordinates, min_limit, max_limit):
+    '''
+    Determine whether the specified coordinates are within the minimum and 
+    maximum limits.
+    '''
+    good = np.ones(len(coordinates), dtype=bool)
+    
+    for name in coordinates.colnames:
+        check_min = coordinates[name] > min_limit[name]
+        check_max = coordinates[name] < max_limit[name]
+
+        good = np.all([good, check_min, check_max], axis=0)
+
+    return good
+
+
+################################################################################
+################################################################################
+
+def save_maximals(sphere_table, out1_filename):
+    '''
+    Calculate the ra, dec coordinates for the centers of each of the maximal spheres
+    Save the maximal spheres to a text file
+    '''
+
+    r = np.linalg.norm(to_array(sphere_table), axis=1)
+    sphere_table['r'] = r.T
+    sphere_table['ra'] = np.arctan(sphere_table['y']/sphere_table['x'])*RtoD
+    sphere_table['dec'] = np.arcsin(sphere_table['z']/sphere_table['r'])*RtoD
+
+    # Adjust ra value as necessary
+    boolean = np.logical_and(sphere_table['y'] != 0, sphere_table['x'] < 0)
+    sphere_table['ra'][boolean] += 180.
+
+    #print(sphere_table)
+
+    sphere_table.write(out1_filename, format='ascii.commented_header',overwrite=True)