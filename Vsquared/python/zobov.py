import numpy as np
import pickle
from scipy import stats
from astropy.table import Table

from util import toSky, inSphere, wCen, getSMA, P, flatten
from classes import Catalog, Tesselation, Zones, Voids

infile  = "../data/vollim_dr7_cbp_102709.fits"
outdir  = "../data/"
catname = "DR7"
intloc  = "../intermediate/" + catname
nside   = 32
zmin    = 0.
zmax    = 1.
maglim  = None
denscut = 0.2
minrad  = 10 #minimum void radius

class Zobov:
    def __init__(self,start=0,end=3,save_intermediate=True):
        if start not in [0,1,2,3,4] or end not in [0,1,2,3,4] or end<start:
            print("Choose valid stages")
            return
        if start<4:
            if start<3:
                if start<2:
                    if start<1:
                        ctlg = Catalog(catfile=infile,nside=nside,zmin=zmin,zmax=zmax,maglim=maglim)
                        if save_intermediate:
                            pickle.dump(ctlg,open(intloc+"_ctlg.pkl",'wb'))
                    else:
                        ctlg = pickle.load(open(intloc+"_ctlg.pkl",'rb'))
                    if end>0:
                        tess = Tesselation(ctlg)
                        if save_intermediate:
                            pickle.dump(tess,open(intloc+"_tess.pkl",'wb'))
                else:
                    ctlg = pickle.load(open(intloc+"_ctlg.pkl",'rb'))
                    tess = pickle.load(open(intloc+"_tess.pkl",'rb'))
                if end>1:
                    zones = Zones(tess)
                    if save_intermediate:
                        pickle.dump(zones,open(intloc+"_zones.pkl",'wb'))
            else:
                ctlg  = pickle.load(open(intloc+"_ctlg.pkl",'rb'))
                tess  = pickle.load(open(intloc+"_tess.pkl",'rb'))
                zones = pickle.load(open(intloc+"_zones.pkl",'rb'))
            if end>2:
                voids = Voids(zones)
                if save_intermediate:
                    pickle.dump(voids,open(intloc+"_voids.pkl",'wb'))
        else:
            ctlg  = pickle.load(open(intloc+"_ctlg.pkl",'rb'))
            tess  = pickle.load(open(intloc+"_tess.pkl",'rb'))
            zones = pickle.load(open(intloc+"_zones.pkl",'rb'))
            voids = pickle.load(open(intloc+"_voids.pkl",'rb'))
        self.catalog = ctlg
        if end>0:
            self.tesselation = tess
        if end>1:
            self.zones       = zones
        if end>2:
            self.prevoids    = voids


    ############################################################################
    #---------------------------------------------------------------------------
    def sortVoids(self,method=0,minsig=2,dc=denscut):

        if not hasattr(self,'prevoids'):
            print("Run all stages of Zobov first")
            return

        ########################################################################
        # Selecting void candidates
        #-----------------------------------------------------------------------
        print("Selecting void candidates...")

        #-----------------------------------------------------------------------
        if method==0:
            print('Method 0')

            voids  = []

            minvol = np.mean(self.tesselation.volumes[self.tesselation.volumes>0])/dc

            for i in range(len(self.prevoids.ovols)):

                vl = self.prevoids.ovols[i]

                if len(vl)>2 and vl[-2] < minvol:
                    continue

                voids.append([c for q in self.prevoids.voids[i] for c in q])

        #-----------------------------------------------------------------------
        elif method==1:
            print('Method 1')

            voids = [[c for q in v for c in q] for v in self.prevoids.voids]

        #-----------------------------------------------------------------------
        elif method==2:
            print('Method 2')

            voids = []

            for i in range(len(self.prevoids.mvols)):

                vh = self.prevoids.mvols[i]
                vl = self.prevoids.ovols[i][-1]

                r  = vh / vl
                p  = P(r)

                if stats.norm.isf(p/2.) >= minsig:
                    voids.append([c for q in self.prevoids.voids[i] for c in q])

        #-----------------------------------------------------------------------
        elif method==3:
            print("Method 3 coming soon")
            return

        #-----------------------------------------------------------------------
        else:
            print("Choose a valid method")
            return

        print('Void candidates selected...')
        ########################################################################


        ########################################################################
        #-----------------------------------------------------------------------
<<<<<<< HEAD

        some_list = []

        for idx, v in enumerate(voids):

            #if idx%100==0:
            #    print("Working: ", idx)

            #print('Starting new v')
            #print(v)
            #print(len(v))

            items = self.zones.zcell[v]

            #print(len(items))

            #print(item)

            #print(len(items[0]))

            #flattened_items = flatten(item)



            curr_list = []

            for item in items:

                curr_list.extend(item)

            some_list.append(curr_list)

        #vcuts = np.array(some_list)
        vcuts = some_list

        #print(vcuts.shape)
        print(len(vcuts))

        #vcuts = np.array([list(flatten(self.zones.zcell[v])) for v in voids])
=======
        vcuts = [list(flatten(self.zones.zcell[v])) for v in voids]
>>>>>>> d41cd81e
        print('vcuts')

        gcut  = np.arange(len(self.catalog.coord))[self.catalog.nnls==np.arange(len(self.catalog.nnls))]
        print('gcut')
        cutco = self.catalog.coord[gcut]
        print('cutco')

        # Build array of void volumes
        vvols = np.array([np.sum(self.tesselation.volumes[vcut]) for vcut in vcuts])
        print('vvols')

        # Calculate effective radius of voids
        vrads = (vvols*3/(4*np.pi))**(1/3)
        print('Effective void radius calculated')

        # Locate all voids with radii smaller than set minimum
        rcut  = vrads > minrad
        
        voids = np.array(voids)[rcut]
<<<<<<< HEAD

        select_list = []
        for idx, keep_idx in enumerate(rcut):
            if keep_idx:
                select_list.append(vcuts[idx])
        del vcuts
        vcuts = select_list

        #vcuts = vcuts[rcut]
=======
        vcuts = [vcuts[i] for i in np.arange(len(rcut))[rcut]]
>>>>>>> d41cd81e
        vvols = vvols[rcut]
        vrads = vrads[rcut]
        print('Removed voids smaller than', minrad, 'Mpc/h')
        ########################################################################


        ########################################################################
        #-----------------------------------------------------------------------
        print("Finding void centers...")
        vcens = np.array([wCen(self.tesselation.volumes[vcut],cutco[vcut]) for vcut in vcuts])
        if method==0:
            dcut  = np.array([64.*len(cutco[inSphere(vcens[i],vrads[i]/4.,cutco)])/vvols[i] for i in range(len(vrads))])<1./minvol
            vrads = vrads[dcut]
            rcut  = vrads>(minvol*dc)**(1./3)
            vrads = vrads[rcut]
            vcens = vcens[dcut][rcut]
            voids = (voids[dcut])[rcut]
        ########################################################################


        ########################################################################
        #-----------------------------------------------------------------------
        print("Calculating ellipsoid axes...")

        vaxes = np.array([getSMA(vrads[i],cutco[vcuts[i]]) for i in range(len(vrads))])
        ########################################################################


        ########################################################################
        #-----------------------------------------------------------------------
        zvoid = [[-1,-1] for _ in range(len(self.zones.zvols))]


        for i in range(len(voids)):

            for j in voids[i]:

                if zvoid[j][0] > -0.5:

                    if len(voids[i]) < len(voids[zvoid[j][0]]):
                        zvoid[j][0] = i

                    elif len(voids[i]) > len(voids[zvoid[j][1]]):
                        zvoid[j][1] = i

                else:
                    zvoid[j][0] = i
                    zvoid[j][1] = i
        ########################################################################


        ########################################################################
        #-----------------------------------------------------------------------
        self.vrads = vrads
        self.vcens = vcens
        self.vaxes = vaxes
        self.zvoid = np.array(zvoid)
        ########################################################################
    ############################################################################



    ############################################################################
    #---------------------------------------------------------------------------
    def saveVoids(self):
        if not hasattr(self,'vcens'):
            print("Sort voids first")
            return
        vz,vra,vdec = toSky(self.vcens)
        vcen = self.vcens.T
        vax1 = np.array([vx[0] for vx in self.vaxes]).T
        vax2 = np.array([vx[1] for vx in self.vaxes]).T
        vax3 = np.array([vx[2] for vx in self.vaxes]).T

        vT = Table([vcen[0],vcen[1],vcen[2],vz,vra,vdec,self.vrads,vax1[0],vax1[1],vax1[2],vax2[0],vax2[1],vax2[2],vax3[0],vax3[1],vax3[2]],
                    names=('x','y','z','redshift','ra','dec','radius','x1','y1','z1','x2','y2','z2','x3','y3','z3'))
        vT.write(outdir+catname+"_zobovoids.dat",format='ascii.commented_header',overwrite=True)

        vZ = Table([np.array(range(len(self.zvoid))),(self.zvoid).T[0],(self.zvoid).T[1]],
                    names=('zone','void0','void1'))
        vZ.write(outdir+catname+"_zonevoids.dat", 
                 format='ascii.commented_header', 
                 overwrite=True)


    ############################################################################
    #---------------------------------------------------------------------------
    def saveZones(self):

        if not hasattr(self,'zones'):
            print("Build zones first")
            return

        ngal  = len(self.catalog.coord)
        glist = np.arange(ngal)
        glut1 = glist[self.catalog.nnls==glist]
        glut2 = [[] for _ in glut1]

        for i,l in enumerate(glut2):
            l.extend((glist[self.catalog.nnls==glut1[i]]).tolist())

        zlist = -1 * np.ones(ngal,dtype=int)
        zcell = self.zones.zcell

        for i,cl in enumerate(zcell):
            for c in cl:
                zlist[glut2[c]] = i

        zT = Table([glist,zlist],names=('gal','zone'))
        zT.write(outdir+catname+"_galzones.dat",format='ascii.commented_header',overwrite=True)<|MERGE_RESOLUTION|>--- conflicted
+++ resolved
@@ -79,7 +79,7 @@
 
         #-----------------------------------------------------------------------
         if method==0:
-            print('Method 0')
+            #print('Method 0')
 
             voids  = []
 
@@ -96,13 +96,13 @@
 
         #-----------------------------------------------------------------------
         elif method==1:
-            print('Method 1')
+            #print('Method 1')
 
             voids = [[c for q in v for c in q] for v in self.prevoids.voids]
 
         #-----------------------------------------------------------------------
         elif method==2:
-            print('Method 2')
+            #print('Method 2')
 
             voids = []
 
@@ -133,59 +133,13 @@
 
         ########################################################################
         #-----------------------------------------------------------------------
-<<<<<<< HEAD
-
-        some_list = []
-
-        for idx, v in enumerate(voids):
-
-            #if idx%100==0:
-            #    print("Working: ", idx)
-
-            #print('Starting new v')
-            #print(v)
-            #print(len(v))
-
-            items = self.zones.zcell[v]
-
-            #print(len(items))
-
-            #print(item)
-
-            #print(len(items[0]))
-
-            #flattened_items = flatten(item)
-
-
-
-            curr_list = []
-
-            for item in items:
-
-                curr_list.extend(item)
-
-            some_list.append(curr_list)
-
-        #vcuts = np.array(some_list)
-        vcuts = some_list
-
-        #print(vcuts.shape)
-        print(len(vcuts))
-
-        #vcuts = np.array([list(flatten(self.zones.zcell[v])) for v in voids])
-=======
         vcuts = [list(flatten(self.zones.zcell[v])) for v in voids]
->>>>>>> d41cd81e
-        print('vcuts')
 
         gcut  = np.arange(len(self.catalog.coord))[self.catalog.nnls==np.arange(len(self.catalog.nnls))]
-        print('gcut')
         cutco = self.catalog.coord[gcut]
-        print('cutco')
 
         # Build array of void volumes
         vvols = np.array([np.sum(self.tesselation.volumes[vcut]) for vcut in vcuts])
-        print('vvols')
 
         # Calculate effective radius of voids
         vrads = (vvols*3/(4*np.pi))**(1/3)
@@ -195,19 +149,8 @@
         rcut  = vrads > minrad
         
         voids = np.array(voids)[rcut]
-<<<<<<< HEAD
-
-        select_list = []
-        for idx, keep_idx in enumerate(rcut):
-            if keep_idx:
-                select_list.append(vcuts[idx])
-        del vcuts
-        vcuts = select_list
-
-        #vcuts = vcuts[rcut]
-=======
+
         vcuts = [vcuts[i] for i in np.arange(len(rcut))[rcut]]
->>>>>>> d41cd81e
         vvols = vvols[rcut]
         vrads = vrads[rcut]
         print('Removed voids smaller than', minrad, 'Mpc/h')
