

import os

import subprocess

import numpy as np

from load_results import load_hole_data, load_galaxy_data

from unionize import union_vertex_selection, seam_vertex_adjustment

from vispy import gloo

from vispy import app

import vispy.io as io

from vispy.util.transforms import perspective, translate, rotate

#from vispy.util.quaternion import Quaternion

#from vispy.visuals.transforms import STTransform

from vispy.color import Color

#from vispy.geometry import create_box, create_sphere

#from vispy import scene

from sklearn import neighbors

import time

import gc

vert = """
#version 120
// Uniforms
// ------------------------------------
//uniform mat4 u_model;
uniform mat4 u_view;
uniform mat4 u_projection;
uniform float u_linewidth;
uniform float u_antialias;
uniform float u_size;
// Attributes
// ------------------------------------
//attribute vec3  a_position;
attribute vec4  a_position;
attribute vec4  a_fg_color;
attribute vec4  a_bg_color;
attribute float a_size;
// Varyings
// ------------------------------------
varying vec4 v_fg_color;
varying vec4 v_bg_color;
varying float v_size;
varying float v_linewidth;
varying float v_antialias;
void main (void) {
    v_size = a_size * u_size;
    v_linewidth = u_linewidth;
    v_antialias = u_antialias;
    v_fg_color  = a_fg_color;
    v_bg_color  = a_bg_color;
    
    //gl_Position = u_projection * u_view * u_model * vec4(a_position,1.0);
    //gl_Position = u_projection * u_view * u_model * a_position;
    gl_Position = u_projection * u_view * a_position;
    
    gl_PointSize = v_size + 2.*(v_linewidth + 1.5*v_antialias);
}
"""

frag = """
#version 120
// Constants
// ------------------------------------
// Varyings
// ------------------------------------
varying vec4 v_fg_color;
varying vec4 v_bg_color;
varying float v_size;
varying float v_linewidth;
varying float v_antialias;
// Functions
// ------------------------------------
// ----------------
float disc(vec2 P, float size)
{
    float r = length((P.xy - vec2(0.5,0.5))*size);
    r -= v_size/2.;
    return r;
}
// ----------------
float arrow_right(vec2 P, float size)
{
    float r1 = abs(P.x -.50)*size + abs(P.y -.5)*size - v_size/2.;
    float r2 = abs(P.x -.25)*size + abs(P.y -.5)*size - v_size/2.;
    float r = max(r1,-r2);
    return r;
}
// ----------------
float ring(vec2 P, float size)
{
    float r1 = length((P.xy - vec2(0.5,0.5))*size) - v_size/2.;
    float r2 = length((P.xy - vec2(0.5,0.5))*size) - v_size/4.;
    float r = max(r1,-r2);
    return r;
}
// ----------------
float clober(vec2 P, float size)
{
    const float PI = 3.14159265358979323846264;
    const float t1 = -PI/2.;
    const vec2  c1 = 0.2*vec2(cos(t1),sin(t1));
    const float t2 = t1+2.*PI/3.;
    const vec2  c2 = 0.2*vec2(cos(t2),sin(t2));
    const float t3 = t2+2.*PI/3.;
    const vec2  c3 = 0.2*vec2(cos(t3),sin(t3));
    float r1 = length((P.xy- vec2(0.5,0.5) - c1)*size);
    r1 -= v_size/3;
    float r2 = length((P.xy- vec2(0.5,0.5) - c2)*size);
    r2 -= v_size/3;
    float r3 = length((P.xy- vec2(0.5,0.5) - c3)*size);
    r3 -= v_size/3;
    float r = min(min(r1,r2),r3);
    return r;
}
// ----------------
float square(vec2 P, float size)
{
    float r = max(abs(P.x -.5)*size,
                  abs(P.y -.5)*size);
    r -= v_size/2.;
    return r;
}
// ----------------
float diamond(vec2 P, float size)
{
    float r = abs(P.x -.5)*size + abs(P.y -.5)*size;
    r -= v_size/2.;
    return r;
}
// ----------------
float vbar(vec2 P, float size)
{
    float r1 = max(abs(P.x -.75)*size,
                   abs(P.x -.25)*size);
    float r3 = max(abs(P.x -.5)*size,
                   abs(P.y -.5)*size);
    float r = max(r1,r3);
    r -= v_size/2.;
    return r;
}
// ----------------
float hbar(vec2 P, float size)
{
    float r2 = max(abs(P.y -.75)*size,
                   abs(P.y -.25)*size);
    float r3 = max(abs(P.x -.5)*size,
                   abs(P.y -.5)*size);
    float r = max(r2,r3);
    r -= v_size/2.;
    return r;
}
// ----------------
float cross(vec2 P, float size)
{
    float r1 = max(abs(P.x -.75)*size,
                   abs(P.x -.25)*size);
    float r2 = max(abs(P.y -.75)*size,
                   abs(P.y -.25)*size);
    float r3 = max(abs(P.x -.5)*size,
                   abs(P.y -.5)*size);
    float r = max(min(r1,r2),r3);
    r -= v_size/2.;
    return r;
}
// Main
// ------------------------------------
void main()
{
    float size = v_size +2.0*(v_linewidth + 1.5*v_antialias);
    
    float t = v_linewidth/2.0-v_antialias;
    
    float r = disc(gl_PointCoord, size);
    // float r = square(gl_PointCoord, size);
    // float r = ring(gl_PointCoord, size);
    // float r = arrow_right(gl_PointCoord, size);
    // float r = diamond(gl_PointCoord, size);
    // float r = cross(gl_PointCoord, size);
    // float r = clober(gl_PointCoord, size);
    // float r = hbar(gl_PointCoord, size);
    // float r = vbar(gl_PointCoord, size);
    
    float d = abs(r) - t;
    
    if( r > (v_linewidth/2.0+v_antialias))
    {
        discard;
    }
    else if( d < 0.0 )
    {
       gl_FragColor = v_fg_color;
    }
    else
    {
        float alpha = d/v_antialias;
        alpha = exp(-alpha*alpha);
        if (r > 0.)
            gl_FragColor = vec4(v_fg_color.rgb, alpha*v_fg_color.a);
        else
            gl_FragColor = mix(v_bg_color, v_fg_color, alpha);
    }
}
"""



vert_sphere = """

#version 120

uniform mat4 u_view;
uniform mat4 u_projection;

attribute vec4 position;
attribute vec4 normal;
attribute vec4 color;

varying vec4 v_color;

void main()
{
    //remember - column major indexing in GLSL
    //since its column major, the u_view matrix is essentially the transpose
    //of the self.view matrix in the python below.  So to get the xyz positions we're
    //going to pull them from the 4th column instead of the 4th row, and when we do the
    //matrix multiplication to convert from view space to world space position, to
    //multiply on the left with the u_view matrix we need to use the transpose:
    //vec4 curr_camera_position = -1.0 * transpose(u_view) * view_camera_position;
    //or we can multiply on the right with it natively
    
    vec4 view_camera_position = vec4(u_view[3][0], u_view[3][1], u_view[3][2], 0.0f);
    
    vec4 curr_camera_position = -1.0 * view_camera_position * u_view;
    
    vec4 position_difference = curr_camera_position - position;
    
    position_difference[3] = 0.0f;
    
    float position_distance = length(position_difference);
    
    float angle_color_mod = abs(dot(normalize(position_difference), normal));
    
    //float dist_color_mod = 100.0/(position_distance*position_distance);
    //dist_color_mod = min(1.0, dist_color_mod);
    
    
    float dist_color_mod = 1.0f;
    
    if(position_distance > 2.719)
    {
        float dist_color_mod = 1.0/log(2.0*position_distance);
    }
    
    
    
    angle_color_mod = angle_color_mod * 0.8 + 0.2;
    
    dist_color_mod = dist_color_mod * 0.9 + 0.1;
    
    float color_mod = angle_color_mod*dist_color_mod;
    
    v_color.xyz = color_mod*color.xyz;
    v_color.w = color.w;
    
    gl_Position = u_projection * u_view * position;
}
"""

frag_sphere = """

#version 120

varying vec4 v_color;

void main()
{

    gl_FragColor = v_color;
    //gl_FragColor = vec4(1.0, 0.0, 0.0, 1.0);
}

"""


class Triangle(object):
    
    def __init__(self, pt1, pt2, pt3):
        
        self.pt1 = pt1
        self.pt2 = pt2
        self.pt3 = pt3








# ------------------------------------------------------------ Canvas class ---
class VoidRender(app.Canvas):

    def __init__(self,
                 holes_xyz=None, 
                 holes_radii=None, 
                 galaxy_xyz=None,
                 galaxy_display_radius=2.0,
                 remove_void_intersects=True,
                 filter_for_degenerate=True,
                 canvas_size=(800,600),
                 title="VoidFinder Results",
                 camera_start_location=None,
                 camera_start_orientation=None,
                 start_translation_sensitivity=1.0,
                 start_rotation_sensitivity=1.0,
                 galaxy_color=np.array([1.0, 0.0, 0.0, 1.0], dtype=np.float32),
                 void_hole_color=np.array([0.0, 0.0, 1.0, 0.95], dtype=np.float32),
                 #enable_void_interior_highlight=True,
                 #void_highlight_color=np.array([0.0, 1.0, 0.0, 0.3], dtype=np.float32),
                 SPHERE_TRIANGULARIZATION_DEPTH=3
                 ):
        '''
        Main class for initializing the visualization.
        
        Usage:
        ------
        
        from voidfinder.viz import VoidRender, load_hole_data, load_galaxy_data
        
        holes_xyz, holes_radii, holes_flags = load_hole_data("vollim_dr7_cbp_102709_holes.txt")
    
        galaxy_data = load_galaxy_data("vollim_dr7_cbp_102709.dat")
    
        viz = VoidFinderCanvas(holes_xyz, 
                         holes_radii, 
                         galaxy_data,
                         canvas_size=(1600,1200))
    
        viz.run()
        
        Notes
        -----
        
        Controls:
        w - translate forward
        s - translate backward
        a - translate left
        d - translate right
        r - elevate up
        f - elevate down
        
        q - roll left
        e - roll right
        i - pitch up
        k - pitch down
        j - yaw left
        k - yaw right
        
        z - increase translation sensitivity
        x - decrease translation sensitivity
        
        m - start/stop video recording NOTE:  MAY TAKE A LOT OF RAM
        0 - screenshot
        
        Left mouse click - pitch & yaw
        Right mouse click - translate forward & backward
        Mouse Wheel - increase & decrease galaxy size
        
        Parameters
        ----------
        
        holes_xyz : (N,3) numpy.ndarray
            xyz coordinates of the hole centers
            
        holes_radii : (N,) numpy.ndarray
            length of the hole radii in xyz coordinates
            
        galaxy_xyz : (N,3) numpy.ndarray
            xyz coordinates of the galaxy locations
            
        galaxy_display_radius : float
            using a constant radius to display galaxy points since they should
            all be small compared to the void holes, and they don't have
            corresponding radii
            
        remove_void_intersects : bool, default True
            turn on (True) or off (False) the clipping of display triangles for
            void interiors.  When true, removes all the triangles of a void hole
            sphere which are fully contained inside another void hole, which essentially
            creates a surface union of void holes which overlap.  Note that for smaller
            sphere density values, the edge artifacts along the seams where void holes
            intersect will be more visually apparent
            
        filter_for_degenerate : bool, default True
            if true, filter the holes_xyz and holes_radii for any holes which
            are completely contained within another hole and remove them
            
        enable_void_interior_highlight : bool, default True
            if True, when a user enters a void sphere, it will highlight the sphere
            in a different color (default green) so a user knows they are looking out
            from inside a sphere.  False disables this functionality
            
        canvas_size : 2-tuple
            (width, height) in pixels for the output visualization
            
        title : str
            value to display at top of the window
            
        camera_start_location : ndarray of shape (3,) dtype float32
            starting location for the camera.  Remember to multiply by -1.0 to go
            from data coordinates to camera coordinates
            example: np.zeros(3, dtype=np.float32)
            
        camera_start_orientation : ndarray of shape (3,3) dtype float32
            rotation matrix describing initial camera orientation
            example: np.eye(3, dtype=np.float32)
            
        start_translation_sensitivity : float
            starting sensitivity for translation keys - wasdrf
            
        start_rotation_sensitivity : float
            starting sensitivity for rotation keys - qeijkl
            
        galaxy_color : ndarray shape (4,) dtype float32
           values from 0.0-1.0 representing RGB and Alpha for the galaxy
           points
           
        void_hole_color : ndarray shape (4,) or (num_void,4) dtype float32
           values from 0.0-1.0 representing RGB and Alpha for the voids
           
        void_highlight_color : ndarray shape (4,) dtype float32
           values from 0.0-1.0 representing RGB and Alpha for the void highlight,
           when the camera enters a void hole it turns the hole this color so you
           know you're inside IF enable_void_interior_highlight == True
           
        SPHERE_TRIANGULARIZATION_DEPTH : integer, default 3
           number of subdivisions in the icosahedron sphere triangularization to make.
           Total vertices will be num_voids * 20 * 3 * 4^SPHERE_TRIANGULARIZATION_DEPTH
           so be careful increasing this value above 3.  Default of 3 results in 3840 vertices
           (1280 triangles) per sphere
        '''
        
        if holes_xyz is None and galaxy_xyz is None:
            raise ValueError("holex_xyz and galaxy_xyz cannot both be None, or there's nothing to display!")
        
        
        app.Canvas.__init__(self, 
                            keys='interactive', 
                            size=canvas_size)
        
        #self.measure_fps()
        
        self.title = title
        
        self.translation_sensitivity = start_translation_sensitivity
        
        self.rotation_sensitivity = start_rotation_sensitivity
        
        self.max_galaxy_display_radius = galaxy_display_radius
        
<<<<<<< HEAD
        self.holes_xyz = holes_xyz
        
        self.holes_radii = holes_radii
        
        self.void_hole_color = void_hole_color
        
        if filter_for_degenerate:
            
            self.filter_degenerate_holes()
        
        self.galaxy_xyz = galaxy_xyz
        
        self.remove_void_intersects = remove_void_intersects
=======
>>>>>>> e01d3121
        
        ######################################################################
        # Allow user to show just voids of just galaxies
        ######################################################################
        
<<<<<<< HEAD
        self.num_hole = self.holes_xyz.shape[0]
        
        self.num_gal = self.galaxy_xyz.shape[0]
=======
        self.holes_enabled = holes_xyz is not None
        
        self.galaxies_enabled = galaxy_xyz is not None
>>>>>>> e01d3121
        
        self.enabled_programs = []
        
<<<<<<< HEAD
        
=======
        ######################################################################
        #
        ######################################################################
        if self.holes_enabled:
            
            self.holes_xyz = holes_xyz
>>>>>>> e01d3121
        
            self.holes_radii = holes_radii
            
            if filter_for_degenerate:
                
                self.filter_degenerate_holes()
                
            self.num_hole = holes_xyz.shape[0]
            
            self.remove_void_intersects = remove_void_intersects
            
            self.void_hole_color = void_hole_color
            
            self.unit_sphere, self.unit_sphere_normals = self.create_sphere(1.0, SPHERE_TRIANGULARIZATION_DEPTH)
        
            self.vert_per_sphere = self.unit_sphere.shape[0]
            
            self.hole_kdtree = neighbors.KDTree(self.holes_xyz)
            
            self.setup_void_sphere_program()
        
        ######################################################################
        #
        ######################################################################
        if self.galaxies_enabled:
            
            self.galaxy_xyz = galaxy_xyz
        
            self.num_gal = galaxy_xyz.shape[0]
        
            self.galaxy_color = galaxy_color
            
            self.setup_galaxy_program()
        
        
        
        
        ######################################################################
        #
        ######################################################################
        
        
        self.setup_camera_view(camera_start_location, camera_start_orientation)
        
        self.setup_mouse()
        
        self.setup_keyboard()
        
        self.script_running = False
        
        self.script = []
        
        self.script_idx = 0
        
        self.recording = False
        
        self.recording_frames = []
        
        ######################################################################
        #
        ######################################################################
        
        
        self.apply_zoom()
        
        gloo.set_state('translucent', clear_color='white')
        
        ######################################################################
        # Set up a callback to a timer function, mostly to work on keyboard
        # input at this point
        # Then show the canvas
        ######################################################################
        
        self.timer = app.Timer('auto', connect=self.on_timer, start=True)
        
        self.show()
        
    def setup_keyboard(self):
        
        self.last_keypress_time = time.time()
        
        
        
        self.keyboard_commands = {"w" : self.press_w,
                                  "s" : self.press_s,
                                  "a" : self.press_a,
                                  "d" : self.press_d,
                                  'r' : self.press_r,
                                  'f' : self.press_f,
                                  "z" : self.press_z,
                                  "x" : self.press_x,
                                  "c" : self.press_c,
                                  "v" : self.press_v,
                                  'i' : self.press_i,
                                  'k' : self.press_k,
                                  'l' : self.press_l,
                                  'j' : self.press_j,
                                  'q' : self.press_q,
                                  'e' : self.press_e,
                                  '-' : self.mouse_wheel_down,
                                  '+' : self.mouse_wheel_up}
        
        self.press_once_commands = {" " : self.press_spacebar,
                                    "p" : self.press_p,
                                    "m" : self.press_m,
                                    "0" : self.press_0,
                                    "n" : self.press_n}
        
        self.keyboard_active = {"w" : 0,
                                "s" : 0,
                                "a" : 0,
                                "d" : 0,
                                "r" : 0,
                                "f" : 0,
                                "z" : 0,
                                "x" : 0,
                                "c" : 0,
                                "v" : 0,
                                "i" : 0,
                                "k" : 0,
                                "l" : 0,
                                "j" : 0,
                                "q" : 0,
                                "e" : 0,
                                }
        
        
    def setup_mouse(self):
        
        
        self.point_size_denominator = 1.0
        
        self.mouse_state = 0
        
        self.last_mouse_pos = [0.0, 0.0]




    def setup_camera_view(self, start_location=None, start_orientation=None):
        """
        Set up the initial camera location.  Camera is controlled by setting
        the uniform variable 'u_view' on the program objects, example:
        
        'self.program['u_view'] = self.view' 
        
        which become part of the final object positions:
        
        old: "gl_Position = u_projection * u_view * u_model * vec4(a_position,1.0);"
        new: "gl_Position = u_projection * u_view * a_position;"
        
        Note - removed the 'u_model' matrix since it added too much complexity what with
               all the new functionality I've added to the camera (fly around, interior
               void green highlight, etc) and made a_position natively a 4-vector
        
        
        Directions: (x,y,z)
           z axis - forward/backward
           y axis - up/down
           x axis - left/right
    
        All camera information is encoded in the 4x4 matrix 'self.view'.
        
        self.view[0:3, 0:3] - encodes a 3x3 rotation matrix
        
        self.view[3, 0:3] - encodes the 1x3 (x,y,z) coordinate of the camera in the 
                            rotation matrix's frame of reference.
                            
        self.view[0:3, 3] - might just be always [0,0,0]?
        
        Also need to multiply by -1.0 to go from camera frame of reference to data 
        coordinates (since "moving the camera" is really "moving everything in the 
        scene in the opposite direction")
        
        ---------------------------------
        Example decoding actual location:
        ---------------------------------
        
        curr_rot_matrix = self.view[0:3,0:3]
        
        view_camera_location = self.view[3,0:3].reshape(1,3)
        
        curr_camera_location = -1.0*np.matmul(curr_rot_matrix, view_camera_location.T).T
        
        x = curr_camera_location[0]
        y = curr_camera_location[1]
        z = curr_camera_location[2]
        
        """
        
        if start_location is None:
        
            if self.holes_enabled:
                start_location = np.mean(self.holes_xyz, axis=0)
            else:
                start_location = np.mean(self.galaxy_xyz, axis=0)
        
            start_location[2] += 300.0
            
            start_location *= -1.0
        
        self.view = np.eye(4, dtype=np.float32)
        
        self.view[3,0:3] = start_location
        
        if start_orientation is not None:
            
            self.view[0:3,0:3] = start_orientation
            
        self.projection = np.eye(4, dtype=np.float32) #start with orthographic, will modify this
        
        
        
        

    def setup_galaxy_program(self):
        """
        Set up the OpenGL program via vispy that will display each of the
        galaxy coordinates provided in xyz-space as a gl_PointCoord
        
        # Set up some numpy arrays to work with the vispy/OpenGL vertex 
        # shaders and fragment shaders.  The names (string variables) used
        # in the below code match up to names used in the vertex and
        # fragment shader code strings used above
        
        # Create the color arrays in RGBA format for the holes and galaxies
        # I believe bg color is 'background' and fg is 'foreground' color
        
        # Since the data is currently being displayed as disks instead of
        # Spheres, use a fixed radius of 2.0 for galaxies for now since they
        # are small compared to void holes
        #
        """
        
        
        
        ######################################################################
        # Set up the vertex buffer backend
        ######################################################################
        self.galaxy_vertex_data = np.zeros(self.num_gal, [('a_position', np.float32, 4),
                                                          ('a_bg_color', np.float32, 4),
                                                          ('a_fg_color', np.float32, 4),
                                                          ('a_size', np.float32)])
        
        w_col = np.ones((self.num_gal, 1), dtype=np.float32)
        
        self.galaxy_vertex_data['a_position'] = np.concatenate((self.galaxy_xyz, w_col), axis=1)
        
        self.galaxy_vertex_data['a_bg_color'] = np.tile(self.galaxy_color, (self.num_gal,1))
        
        black = np.array([0.0, 0.0, 0.0, 1.0], dtype=np.float32) #black color
        
        self.galaxy_vertex_data['a_fg_color'] = np.tile(black, (self.num_gal,1)) 
        
        self.galaxy_vertex_data['a_size'] = self.max_galaxy_display_radius #broadcast to whole array?
        
        self.galaxy_point_VB = gloo.VertexBuffer(self.galaxy_vertex_data)
        
        ######################################################################
        # Set up the program to display galaxy points
        ######################################################################
        u_linewidth = 0.0
        
        u_antialias = 0.0 #0.0==turned this off it looks weird
        
        self.galaxy_point_program = gloo.Program(vert, frag)
    
        self.galaxy_point_program.bind(self.galaxy_point_VB)
        
        self.galaxy_point_program['u_linewidth'] = u_linewidth
        
        self.galaxy_point_program['u_antialias'] = u_antialias
        
        #self.galaxy_point_program['u_view'] = self.view
        
        self.galaxy_point_program['u_size'] = 1.0
        
        self.enabled_programs.append((self.galaxy_point_program, "points"))

        
        
    def setup_void_sphere_program(self):
        """
        This vispy program draws all the triangles which compose the spheres
        representing the void holes
        """
        
        
        ######################################################################
        # Initialize some space to hold all the vertices (and w coordinate)
        # for all the vertices of all the spheres for all the void holes
        ######################################################################
        
        #print("Creating sphere memory")
        
        num_sphere_verts = self.vert_per_sphere*self.holes_xyz.shape[0]
        
        #num_sphere_triangles = num_sphere_verts//3
        
        self.void_sphere_coord_data = np.ones((num_sphere_verts,4), dtype=np.float32)
        
        self.void_sphere_coord_map = np.empty(num_sphere_verts, dtype=np.int64)
        
        self.void_sphere_normals_data = np.zeros((num_sphere_verts,4), dtype=np.float32)
        
        ######################################################################
        # Calculate all the sphere vertex positions and add them to the
        # vertex array, and the centroid of each triangle
        # ERRRT - don't need centroids, they're close enough to the vertices
        # themselves, just use the vertex positions, and a 
        # a copy of the normals!
        ######################################################################
        
        #print("Calculating sphere positions")
        
        for idx, (hole_xyz, hole_radius) in enumerate(zip(self.holes_xyz, self.holes_radii)):
            
            #curr_sphere = (self.unit_sphere * hole_radius) + hole_xyz
            
            start_idx = idx*self.vert_per_sphere
            
            end_idx = (idx+1)*self.vert_per_sphere
            
            #self.void_sphere_coord_data[start_idx:end_idx, 0:3] = curr_sphere
            
            self.void_sphere_coord_data[start_idx:end_idx, 0:3] = (self.unit_sphere * hole_radius) + hole_xyz
            
            self.void_sphere_coord_map[start_idx:end_idx] = idx
            
            self.void_sphere_normals_data[start_idx:end_idx, 0:3] = self.unit_sphere_normals
            
            #for jdx in range(num_sphere_triangles):
                
                #self.void_sphere_centroid_data[kdx] = np.mean(curr_sphere[jdx:(jdx+3)], axis=0)
                
            #gc.collect()
                
            
        ######################################################################
        # Given there will be a lot of overlap internal to the spheres, 
        # remove the overlap for better viewing quality
        ######################################################################
        if self.remove_void_intersects:
            
            print("Pre intersect-remove vertices: ", self.void_sphere_coord_data.shape[0])
            
            start_time = time.time()
            
            self.remove_hole_intersect_data()
            
            remove_time = time.time() - start_time
            
            num_sphere_verts = self.void_sphere_coord_data.shape[0]
            
            print("Post intersect-remove vertices: ", num_sphere_verts, "time: ", remove_time)
        
        ######################################################################
        #
        ######################################################################
        
        self.void_sphere_vertex_data = np.zeros(num_sphere_verts, [('position', np.float32, 4),
                                                                   ('normal', np.float32, 4),
                                                                   ('color', np.float32, 4)])
        
        self.void_sphere_vertex_data["position"] = self.void_sphere_coord_data
        
        self.void_sphere_vertex_data["normal"] = self.void_sphere_normals_data
        
        if self.void_hole_color.shape[0] == self.num_hole:
            
            void_hole_colors = np.empty((self.void_sphere_coord_data.shape[0], 4), dtype=np.float32)
            
            for idx, hole_idx in enumerate(self.void_sphere_coord_map):
                
                void_hole_colors[idx,:] = self.void_hole_color[hole_idx,:]
            
        else:
            
            print(self.void_hole_color.shape, self.num_hole)
        
            void_hole_colors = np.tile(self.void_hole_color, (self.void_sphere_coord_data.shape[0], 1))
        
        self.void_sphere_vertex_data["color"] = void_hole_colors
        
        self.void_sphere_VB = gloo.VertexBuffer(self.void_sphere_vertex_data)
        
        ######################################################################
        # Set up the sphere-drawing program
        ######################################################################
        
        self.void_sphere_program = gloo.Program(vert_sphere, frag_sphere)
        
        self.void_sphere_program.bind(self.void_sphere_VB)
        
        #self.void_sphere_program['u_view'] = self.view
        
        self.enabled_programs.append((self.void_sphere_program, "triangles"))
        
        
        
        
    def setup_axis_program(self):
        
        self.axis_data = np.zeros(self.num_gal, [('a_position', np.float32, 4),
                                                          ('a_bg_color', np.float32, 4),
                                                          ('a_fg_color', np.float32, 4),
                                                          ('a_size', np.float32)])
        
        w_col = np.ones((self.num_gal, 1), dtype=np.float32)
        
        self.galaxy_vertex_data['a_position'] = np.concatenate((self.galaxy_xyz, w_col), axis=1)
        
        self.galaxy_vertex_data['a_bg_color'] = np.tile(self.galaxy_color, (self.num_gal,1))
        
        black = np.array([0.0, 0.0, 0.0, 1.0], dtype=np.float32) #black color
        
        self.galaxy_vertex_data['a_fg_color'] = np.tile(black, (self.num_gal,1)) 
        
        self.galaxy_vertex_data['a_size'] = self.max_galaxy_display_radius #broadcast to whole array?
        
        self.galaxy_point_VB = gloo.VertexBuffer(self.galaxy_vertex_data)
        

        
    def setup_highlight_program(self):
        """
        Setup the sphere for when a user enters a void so it colors it
        green (or a different user-specified color) so you know you're 
        inside a void
        """
        
        self.highlight_state = -1
        
        self.highlight_sphere_coord_data = np.ones((self.unit_sphere.shape[0],4), dtype=np.float32)
        
        self.highlight_sphere_coord_data[:,0:3] = 10.0*self.unit_sphere
        
        ######################################################################
        #
        ######################################################################
        self.highlight_sphere_vertex_data = np.zeros(self.unit_sphere.shape[0], [('position', np.float32, 4),
                                                                                 ('color', np.float32, 4)])
        
        self.highlight_sphere_vertex_data["position"] = self.highlight_sphere_coord_data
        
        self.highlight_sphere_vertex_data["color"] = np.tile(self.void_highlight_color, (self.highlight_sphere_coord_data.shape[0], 1))
        
        self.highlight_sphere_vertex_data["color"][:,3] = 0.0
        
        self.highlight_sphere_VB = gloo.VertexBuffer(self.highlight_sphere_vertex_data)
        
        ######################################################################
        #
        ######################################################################
        self.highlight_program = gloo.Program(vert_sphere, frag_sphere)

        self.highlight_program.bind(self.highlight_sphere_VB)
        
        self.highlight_program['u_view'] = self.view
        
        
        
        
    def create_sphere(self, radius, subdivisions=2):
        """
        Could put other methods in here, since this is now basically just a wrapper
        function
        """
        
        sphere_vertices, sphere_normals = self.icosahedron_sphere_projection(radius, subdivisions)
        
        return sphere_vertices, sphere_normals
    
    
        
    def icosahedron_sphere_projection(self, radius, subdivisions):
        """
        Fixed the method from vispy so that it doesn't contain any interior triangles,
        just the exterior shell.
        
        Starting from an icosahedron of arbitrary size, project all the vertices radially onto
        the unit sphere.  Then, subdivide each face triangle by creating 4 sub-triangles as
        follows:
        
            /\               /\
           /  \             /__\
          /    \   -->     /\  /\
         /______\         /__\/__\  
        
        Tried the centerpoint 3-triangle decomposition but that results in really long spindly
        surfaces which just aren't good looking, the 4-triangle division looks much 
        smoother and better overall.
        
        Once each triangle has been subdivided, project the 3 new midpoints onto the
        unit sphere, discard the parent triangle and add the 4 new triangles to the
        face list.
        
        Number of output vertices = 20*3*(4^subdivisions)
        
        """
        # golden ratio
        t = (1.0 + np.sqrt(5.0))/2.0
    
        # vertices of an icosahedron
        verts = [(-1, t, 0),
                 (1, t, 0),
                 (-1, -t, 0),
                 (1, -t, 0),
                 (0, -1, t),
                 (0, 1, t),
                 (0, -1, -t),
                 (0, 1, -t),
                 (t, 0, -1),
                 (t, 0, 1),
                 (-t, 0, -1),
                 (-t, 0, 1)]
    
        # index into the vertices list above to get the
        # faces of the icosahedron
        face_idxs = [(0, 11, 5),
                 (0, 5, 1),
                 (0, 1, 7),
                 (0, 7, 10),
                 (0, 10, 11),
                 (1, 5, 9),
                 (5, 11, 4),
                 (11, 10, 2),
                 (10, 7, 6),
                 (7, 1, 8),
                 (3, 9, 4),
                 (3, 4, 2),
                 (3, 2, 6),
                 (3, 6, 8),
                 (3, 8, 9),
                 (4, 9, 5),
                 (2, 4, 11),
                 (6, 2, 10),
                 (8, 6, 7),
                 (9, 8, 1)]
    
        ############################################################
        # Put the initial icosahedron vertices on the unit sphere
        ############################################################
        unit_verts = np.zeros((12,3), dtype=np.float32)
        
        for idx, vert in enumerate(verts):
            
            modulus = np.sqrt(vert[0]*vert[0] + vert[1]*vert[1] + vert[2]*vert[2])
            
            unit_verts[idx, 0] = vert[0]/modulus
            unit_verts[idx, 1] = vert[1]/modulus
            unit_verts[idx, 2] = vert[2]/modulus
        
        ############################################################
        # Build a list of faces
        ############################################################
    
        face_list = []
        
        for face_idx in face_idxs:
            
            pt1 = unit_verts[face_idx[0]]
            pt2 = unit_verts[face_idx[1]]
            pt3 = unit_verts[face_idx[2]]
            
            face_list.append(Triangle(pt1, pt2, pt3))
            
        ############################################################
        # Subdivide each triangle - method 1 (centerpoint, 3-triangle)
        # makes some long thin triangles that dont look that great
        ############################################################
        '''
        for _ in range(subdivisions):
    
            temp_list = []
            
            for curr_triangle in face_list:
                
                v1 = curr_triangle.pt1
                v2 = curr_triangle.pt2
                v3 = curr_triangle.pt3
                
                midpoint = v1 + v2 + v3
                
                u_midpoint = midpoint/np.sqrt(np.sum(midpoint*midpoint))
                
                
                tri1 = Triangle(v1, v2, u_midpoint)
                tri2 = Triangle(v2, v3, u_midpoint)
                tri3 = Triangle(v3, v1, u_midpoint)
                
                temp_list.append(tri1)
                temp_list.append(tri2)
                temp_list.append(tri3)
                
            face_list = temp_list
        '''
        ############################################################
        # Subdivide each triangle - method 2 (4-triangle)
        ############################################################
        for _ in range(subdivisions):
    
            temp_list = []
            
            for curr_triangle in face_list:
                
                v1 = curr_triangle.pt1
                v2 = curr_triangle.pt2
                v3 = curr_triangle.pt3
                
                
                m1 = v1 + v2
                u_m1 = m1/np.sqrt(np.sum(m1*m1))
                
                m2 = v2 + v3
                u_m2 = m2/np.sqrt(np.sum(m2*m2))
                
                m3 = v3 + v1
                u_m3 = m3/np.sqrt(np.sum(m3*m3))
                
                
                
                
                tri1 = Triangle(v1, u_m1, u_m3)
                tri2 = Triangle(v2, u_m1, u_m2)
                tri3 = Triangle(v3, u_m2, u_m3)
                tri4 = Triangle(u_m1, u_m2, u_m3)
                
                temp_list.append(tri1)
                temp_list.append(tri2)
                temp_list.append(tri3)
                temp_list.append(tri4)
                
            face_list = temp_list
            
        ############################################################
        # Convert from a list of triangles to a numpy array
        # And calculate the normal vector for each triangle.  Copy
        # the normal vector for each triangle for each of the 3
        # vertices
        ############################################################
        
        array_data = []
        
        normal_vectors = []
        
        for curr_tri in face_list:
            
            array_data.append(curr_tri.pt1.reshape(1,3))
            array_data.append(curr_tri.pt2.reshape(1,3))
            array_data.append(curr_tri.pt3.reshape(1,3))
            
            
            edge_1 = curr_tri.pt2 - curr_tri.pt1
            edge_2 = curr_tri.pt3 - curr_tri.pt1
            
            normal_vec = np.cross(edge_1, edge_2)
            
            normal_vec /= np.sqrt(np.sum(normal_vec*normal_vec))
            
            #Copy once for each vertex
            normal_vectors.append(normal_vec.reshape(1,3))
            normal_vectors.append(normal_vec.reshape(1,3))
            normal_vectors.append(normal_vec.reshape(1,3))
            
        out_vertices = np.concatenate(array_data, axis=0)
        
        out_normals = np.concatenate(normal_vectors, axis=0)
        
        ############################################################
        # Scale by radius
        ############################################################
        
        out_vertices *= radius
        
        return out_vertices, out_normals

    
    
    
    
    def filter_degenerate_holes(self):
        
        hole_kdtree = neighbors.KDTree(self.holes_xyz)
        
        valid_idx = np.ones(self.holes_xyz.shape[0], dtype=np.bool)
        
        for curr_idx, (hole_xyz, hole_radius) in enumerate(zip(self.holes_xyz, self.holes_radii)):
            
            close_index = hole_kdtree.query_radius(hole_xyz.reshape(1,3), hole_radius)
            
            close_index = close_index[0]
            #[52, 128, 33, 1007, 4556]
            
            valid_close_index = close_index[close_index != curr_idx]
            #[52, 128, 33, 1007, 4556]
            
            neighbor_locations = self.holes_xyz[valid_close_index]
            
            neighbor_radii = self.holes_radii[valid_close_index]
            
            component_distances = neighbor_locations - hole_xyz
            
            
            neighbor_distances = np.sqrt(np.sum(component_distances*component_distances, axis=1))
            
            neighbor_reach = neighbor_distances + neighbor_radii
            
            invalid_neighbors = valid_close_index[neighbor_reach <= hole_radius]
            
            valid_idx[invalid_neighbors] = 0
            
        print("Holes filtered: ", np.count_nonzero(valid_idx==0))
        
        if self.void_hole_color.shape[0] == self.holes_xyz.shape[0]:
            
            #print(self.void_hole_color.shape)
            
            self.void_hole_color = self.void_hole_color[valid_idx]
            
            #print(self.void_hole_color.shape)
        
        self.holes_xyz = self.holes_xyz[valid_idx]
        
        self.holes_radii = self.holes_radii[valid_idx]
        
        
            
            
    
    
    
    def remove_hole_intersect_data(self):
        """
        Given the array of triangle vertices in self.void_sphere_coord_data, and the hole
        parameters given by self.holes_xyz and self.hole_radii, remove all the
        triangles from self.void_sphere_coord_data who belong to one hole but live within
        a different hole
        
           ___hole1_____  ___hole2____           ___hole1_____  ___hole2____
          /             \/            \         /             \/            \
         /           -->/\ <--         \       /                             \
        |    remove-->/   \<--remove    \     |                               \
        \          -->\   /<--          /     \                               /
         \          -->\/ <--          /       \                             /
          \            /\             /         \            /\             /
           \__________/  \___________/           \__________/  \___________/
        
        Iterate through each hole in hole_xyz, find all holes who have an intersect
        with the current hole (via kdtree radius query).
        
        Since holes are spherical, any triangle whose all 3 verticies are less than
        hole_radius away from our current target means that triangle lives within
        our current hole but is not part of our current hole and can be chopped.
        """
        
        valid_vertex_idx = np.ones(self.void_sphere_coord_data.shape[0], dtype=np.uint8)
        
        ######################################################################
        # correct way to get neighbor index - 2*hole_radii.max()
        # added a distance check in union_vertex_selection to discard holes
        # who are more than hole_radius+hole_radius_neighbor apart and
        # not check those vertices
        #
        # Maybe can rework this into a cythonized method that checks against
        # hole_radius+hole_radius_neighbor up front and then we can discard
        # the 2ndary check in union_vertex_selection, not sure what's better
        #
        ######################################################################
        
        
        
        neighbor_index = self.hole_kdtree.query_radius(self.holes_xyz, 2.0*self.holes_radii.max())
        
        ######################################################################
        # Create an index of which vertices to keep via the above algorithm
        # needed to use numpy.where maybe due to uint8 type on valid_vertex_idx?
        ######################################################################
        
        union_vertex_selection(neighbor_index,
                               valid_vertex_idx,
                               self.holes_xyz.astype(np.float32),
                               self.holes_radii.astype(np.float32),
                               self.void_sphere_coord_data,
                               self.vert_per_sphere,
                               )
        
        keep_idx = np.where(valid_vertex_idx)[0]
        
        #print("Keep idx: ", len(keep_idx))
        
        self.void_sphere_coord_data = self.void_sphere_coord_data[keep_idx]
    
        self.void_sphere_normals_data = self.void_sphere_normals_data[keep_idx]
        
        self.void_sphere_coord_map = self.void_sphere_coord_map[keep_idx]
        
        
        ######################################################################
        # Optionally adjust vertices of triangles on sphere seams.
        #
        # First, build a new mapping between void/sphere ID and where and 
        # how many vertices it still has in the vertex arrays since they 
        # no longer will have exactly self.vert_per_sphere vertices 
        ######################################################################
        
        smooth_seams = False
        
        if smooth_seams:
            
            hole_vertex_map = np.empty((self.holes_xyz.shape[0], 2), dtype=np.int64)
            
            hole_vertex_map.fill(-1)
            
            out_idx = 0
            
            for idx in range(self.holes_xyz.shape[0]):
                
                start_idx = idx*self.vert_per_sphere
                end_idx = (idx+1)*self.vert_per_sphere
                
                curr_selection = valid_vertex_idx[start_idx:end_idx]
                
                num_valid = np.count_nonzero(curr_selection)
                
                if num_valid > 0:
                    
                    hole_vertex_map[idx,0] = out_idx
                    hole_vertex_map[idx,1] = num_valid
                    
                    out_idx += num_valid
                
            seam_vertex_adjustment(neighbor_index,
                                   hole_vertex_map,
                                   self.holes_xyz.astype(np.float32),
                                   self.holes_radii.astype(np.float32),
                                   self.void_sphere_coord_data,
                                   )
        
        
        
        
        

    def press_spacebar(self):
        """
        Keeping this function because it shows how to convert from the view matrix
        position to real coordinate space position
        """
        
        """
        view_camera_location = self.view[3,0:3].reshape(1,3)
        
        curr_rot_matrix = self.view[0:3,0:3]
        
        curr_camera_location = np.matmul(curr_rot_matrix, view_camera_location.T).T
        
        close_idx = self.kdtree.query_radius(-curr_camera_location, 50.0)
        
        close_idx = close_idx[0]
        
        self.vertex_data['a_bg_color'][close_idx,0] = 0.0 #R
        self.vertex_data['a_bg_color'][close_idx,1] = 1.0 #G
        self.vertex_data['a_bg_color'][close_idx,2] = 0.0 #B
        
        self.vertex_buffer.set_data(self.vertex_data)
        
        self.update()
        """
        pass
        
    def update_highlight_sphere_location(self):
        """
        If this setting is enabled, on translation updates check the new position
        for proximity to the nearest void hole, if inside that hole update the
        green (or user-colored) sphere to the size and location of the current
        void hole so the user knows they have entered a void
        
        Don't need to call self.update() cause it will be called by
        self.translate_camera() after this call
        """
        
        view_camera_location = self.view[3,0:3].reshape(1,3)
        
        curr_rot_matrix = self.view[0:3,0:3]
        
        curr_camera_location = -1.0*np.matmul(curr_rot_matrix, view_camera_location.T).T
        
        ind = self.hole_kdtree.query(curr_camera_location, k=1, return_distance=False)
        
        hole_idx = ind[0][0]
        
        hole_radius = self.holes_radii[hole_idx]
        
        hole_xyz = self.holes_xyz[hole_idx]
        
        component_dists = hole_xyz - curr_camera_location
        
        currently_inside_hole = np.sum(component_dists*component_dists) < hole_radius*hole_radius
        
        if self.highlight_state != hole_idx and currently_inside_hole:
            
            self.highlight_sphere_vertex_data["position"][:,0:3] = 0.99*hole_radius*self.unit_sphere + hole_xyz
            
            self.highlight_sphere_vertex_data["color"][:,3] = self.void_highlight_alpha
            
            self.highlight_sphere_VB.set_data(self.highlight_sphere_vertex_data)
            
            self.highlight_state = hole_idx
            
        elif self.highlight_state == hole_idx and not currently_inside_hole:
            
            self.highlight_sphere_vertex_data["color"][:,3] = 0.0
            
            self.highlight_state = -1
            
        
    def read_front_buffer(self):
        
        
        
        type_ = gloo.gl.GL_UNSIGNED_BYTE
        
        viewport = gloo.gl.glGetParameter(gloo.gl.GL_VIEWPORT)
        
        x, y, w, h = viewport
        
        #x = 0
        #y = 0
        #w = 1800
        #h = 1000
        
        gloo.gl.glPixelStorei(gloo.gl.GL_PACK_ALIGNMENT, 1)  # PACK, not UNPACK
        '''
        if mode == 'depth':
            fmt = gloo.gl.GL_DEPTH_COMPONENT
            shape = (h, w, 1)
        elif mode == 'stencil':
            fmt = gloo.gl.GL_STENCIL_INDEX8
            shape = (h, w, 1)
        elif alpha:
        
            fmt = gloo.gl.GL_RGBA
            shape = (h, w, 4)
        
        else:
            fmt = gloo.gl.GL_RGB
            shape = (h, w, 3)
        '''
        
        fmt = gloo.gl.GL_RGBA
        shape = (h, w, 4)
        
        im = gloo.gl.glReadPixels(x, y, w, h, fmt, type_)
        
        gloo.gl.glPixelStorei(gloo.gl.GL_PACK_ALIGNMENT, 4)
        
        # reshape, flip, and return
        if not isinstance(im, np.ndarray):
            
            np_dtype = np.uint8 if type_ == gloo.gl.GL_UNSIGNED_BYTE else np.float32
            
            im = np.frombuffer(im, np_dtype)
    
        im.shape = shape
        im = im[::-1, ...]  # flip the image
        
        return im.copy()
            
    def translate_camera(self, idx, plus_minus):
        
        self.view[3,idx] += plus_minus*self.translation_sensitivity
        
        #self.galaxy_point_program['u_view'] = self.view
        
        #self.void_sphere_program["u_view"] = self.view
        
        '''
        if self.enable_void_interior_highlight:
            
            self.highlight_program["u_view"] = self.view
        
            self.update_highlight_sphere_location()
        '''
        
        '''
        self.update()
        
        if self.recording:
            
            #img = self.render().copy()
            
            img = self.read_front_buffer()
        
            img[:,:,3] = 255
            
            self.recording_frames.append(img)
        '''
        #app.Canvas.update(self)
        
        
        
    def rotate_camera(self, idx, plus_minus):
        '''
        Helper function to control pitch, yaw, and roll
        of the camera.
        '''
        
        axis_vector = [0.0, 0.0, 0.0]
        
        axis_vector[idx] = plus_minus
        
        curr_rotation = rotate(self.rotation_sensitivity, axis_vector)
        
        self.view = np.matmul(self.view, curr_rotation)
        
        #self.galaxy_point_program['u_view'] = self.view
        
        #self.void_sphere_program["u_view"] = self.view
        
        
        '''
        if self.enable_void_interior_highlight:
            
            self.highlight_program["u_view"] = self.view
        '''
        
        
        '''
        self.update()
        
        if self.recording:
            
            #img = self.render().copy()
            
            img = self.read_front_buffer()
        
            img[:,:,3] = 255
            
            self.recording_frames.append(img)
        '''
        #app.Canvas.update(self)
        
        
        
    def press_w(self):
        
        self.translate_camera(2, 1.0)
        
    def press_s(self):
        
        self.translate_camera(2, -1.0)
        
    def press_a(self):
        
        self.translate_camera(0, 1.0)
        
    def press_d(self):
        
        self.translate_camera(0, -1.0) 
        
    def press_r(self):
        
        self.translate_camera(1, -1.0)
        
    def press_f(self):
        
        self.translate_camera(1, 1.0) 
        
    def press_z(self):
        
        self.translation_sensitivity *= 1.1
        
    def press_x(self):
        
        self.translation_sensitivity /= 1.1
        
    def press_c(self):
        
        self.rotation_sensitivity *= 1.1
        
    def press_v(self):
        
        self.rotation_sensitivity /= 1.1
        
    def press_i(self):
        
        self.rotate_camera(0, -1.0)
        
    def press_k(self):
        
        self.rotate_camera(0, 1.0)
        
    def press_j(self):
        
        self.rotate_camera(1, -1.0)
        
    def press_l(self):
        
        self.rotate_camera(1, 1.0)
        
    def press_q(self):
        
        self.rotate_camera(2, -1.0)
        
    def press_e(self):
                
        self.rotate_camera(2, 1.0)
        
    def press_p(self):
        """
        Helper function to print current camera location
        """
        
        curr_camera_location = self.view[3,0:3].reshape(1,3)
        
        curr_rot_matrix = self.view[0:3,0:3]
        
        data_coord_camera_location = -1.0*np.matmul(curr_rot_matrix, curr_camera_location.T).T
        
        norm = np.sqrt(np.sum(curr_camera_location*curr_camera_location))
        
        #Print the current view matrix, actual camera location, and distance to origin
        print("View info: ")
        print(self.view)
        print(data_coord_camera_location)
        print(norm)
        
        
    def press_n(self):
        """
        Run a pre-defined script that takes you on a tour through the universe
        """
        
        
        if self.script_running:
            
            pass
        
        else:
            
            start_location = np.mean(self.holes_xyz, axis=0)
        
            start_location[2] += 600.0
            
            start_location *= -1.0
            
            self.translation_sensitivity = 1.0
        
            self.rotation_sensitivity = 1.0
            
            self.point_size_denominator = 1.0
            
            
            self.setup_camera_view(start_location)
            
            set_1 = [
                    [('+')]*5,
                    [('x')]*2,
                    [('w')]*1,
                    [('s')]*1,
                    [("_")]*60,
                    [('w')]*450,
                    [('w', '-')],
                    [('w', 'x', 'v')]*3,
                    [('w', '-')],
                    [('w')]*25,
                    [('w', 'x')]*3,
                    [('w')]*25,
                    [('w', '-')],
                    [('w', 'v')]*2,
                    [('w', 'j')]*90,
                    [('w')]*10,
                    [('w', 'x')]*3,
                    [('w', 'c')]*2,
                    [('w', 'e')]*80,
                    [('w', 'x')]*5,
                    [('w', 'v', 'x')]*9,
                    [('w', 'i')]*325,
                    [('w', '-')],
                    [('w', 'j', 'k')]*50,
                    [('w', 'q')]*150,
                    [('w', 'i')]*100,
                    [('w')]*100,
                    [('w', 'q')]*150,
                    [('w', 'i')]*80,
                    [('w', 'z')]*5,
                    [('w')]*150,
                    [('w', 'q', 'k')]*150,
                    [('w', 'c')]*5,
                    [('w', 'q', 'i')]*150,
                    [('w', 'i')]*30,
                    [('w')]*100,
                    [('w', 'v')]*10,
                    [('w', 'k')]*100,
                    [('w')]*200,
                    [('w', 'c')]*10,
                    [('w', 'z')],
                    [('w', 'e', 'i')]*100,
                    [('w', 'x')]*5,
                    [('w', 'a', 'l')]*65,
                    [('w', 'z')]*15,
                    [('w')]*75,
                    [('w', 'x')]*10,
                    [('w', 'd', 'j')]*100,
                    [('d', 'j', 'v')]*10,
                    [('s', 'd', 'j')]*300,
                    [('w', 'v')]*10,
                    [('w', 'k', 'l')]*150,
                    [('w', 'z')]*5,
                    [('w', 'd', 'j')]*100,
                    [('w', 'k', 'j')]*50,
                    [('w', 'j')]*25,
                    [('w', 'z')]*5,
                    [('w')]*42,
                    [('w', 'c')]*15,
                    [('w', 'j', 'i')]*90,
                    [('w', 'j', 'q')]*35,
                    [('w', 'j')]*25,
                    [('w')]*25,
                    [('w', 'c')]*5,
                    [('w', 'j', 'q', 'i')]*50,
                    [('w', 'i')]*50,
                    [('w', 'e')]*20,
                    [('w', 'e', 'i')]*50,
                    [('w', 'e', 'i', 'l')]*50,
                    [('w', 'k', 'c')]*5,
                    [('w', 'k')]*45,
                    [('w', 'k', 'c')]*5,
                    [('w', 'k')]*45,
                    [('w', 'v', 'x')]*10,
                    [('w', 'i', 'x')]*10,
                    [('w', 'i', 'v', 'x')]*10,
                    [('w', 'i')]*15,
                    [('w', 'v')]*5,
                    [('w', 'z')]*10,
                    [('w')]*35,
                    [('w', 'a', 'r', 'l')]*200,
                    [('a', 'r', 'l')]*300,
                    [('a', 'r', 'l', 'k')]*300,
                    [('a', 's', 'l', 'k')]*300,
                    [('s', 'z')]*10,
                    [('s')]*100,
                    [('s', 'z')]*10,
                    [('s', 'c')]*8,
                    [('s', 'i')]*100,
                    [('s', '+')],
                    [('s')]*25,
                    [('s', '+')],
                    [('s')]*50,
                    [('s', 'z')]*15,
                    [('s', '+')],
                    [('s')]*125,
                    [('s', '+')],
                    [('s')]*25,
                    
                    ]
            
            self.script = []
            
            for element in set_1:
            
                self.script.extend(element)
            
            print("Len script: ", len(self.script))
            
            self.script_idx = 0
            
            self.script_running = True
        
        
    def press_m(self):
        
        print("Pressed m!")
        
        if self.recording:
            
            print("Writing frames... ("+str(len(self.recording_frames))+")")
            
            #Write to png and save video
            
            random_ID = self.random_string()
            
            ffmpeg_list_filename = random_ID+".txt"
            
            ffmpeg_list_file = open(ffmpeg_list_filename, 'wb')
            
            ffmpeg_file_list = []
            
            for idx, frame in enumerate(self.recording_frames):
                
                outname = random_ID + "_frame_" + str(idx) + ".png"
                
                ffmpeg_file_list.append(outname)
                
                outpath = os.path.join(os.getcwd(), outname)
                
                ffmpeg_list_file.write("file ".encode("utf-8")+outpath.encode('utf-8')+"\n".encode('utf-8'))
        
                io.write_png(outname, frame)
                
            ############################################################
            # Use FFMPEG to convert from frames to an mp4
            ############################################################
            
            print("FFMPEG compiling video...")
            
            #command = "ffmpeg -r 10 -f concat -safe 0 -i "+ffmpeg_list_filename+' -c:v libx264 -vsync vfr -vf "pad=ceil(iw/2)*2:ceil(ih/2)*2" -pix_fmt yuv420p '+random_ID+".mp4"
            
            
            #print(command)
            
            command = ["ffmpeg", 
                       "-r", "60",
                       "-f", "concat",
                       "-safe", "0",
                       "-i", ffmpeg_list_filename,
                       "-c:v", "libx264",
                       "-vsync", "vfr",
                       "-vf", "pad=ceil(iw/2)*2:ceil(ih/2)*2",
                       "-pix_fmt", "yuv420p",
                       random_ID+".mp4"]
            
            #proc = subprocess.Popen(["ffmpeg", "-i", ffmpeg_list_filename, "-c:v libx264", random_ID+".mp4"])
            #proc = subprocess.Popen(command, shell=True)
            proc = subprocess.Popen(command)
            
            exit_code = proc.wait()
            
            ############################################################
            # Clean up the memory and disk resources
            ############################################################
            
            print("Cleaning disk...")
            
            self.recording_frames = []
            
            for curr_name in ffmpeg_file_list:
                
                os.remove(curr_name)
                
            os.remove(ffmpeg_list_filename)
            
            ############################################################
            # All done
            ############################################################
            print("Finished!")
            
            self.recording = False
        
        else:
            
            #Start recording
            
            self.recording = True
            
            
        
        
        
    def press_0(self):
        
        img = self.render().copy()
        
        #print(img.shape)
        
        #print(img[500,900])
        
        img[:,:,3] = 255
        
        random_sequence = self.random_string()
        
        outname = "voidfinder_" + random_sequence + ".png"
        
        io.write_png(outname, img)
        
    def random_string(self, num=6):
        
        alpha_num = "abcdefghijklmnopqrstuvwxyz1234567890"
        
        random_sequence = ""
        
        for _ in range(num):
            
            curr_char = alpha_num[np.random.randint(0,36)]
            
            random_sequence += curr_char
            
        return random_sequence
        

    def on_key_press(self, event):
        """
        Activated when user pressed a key on the keyboard
        """
        
        #print(vars(event))
        
        if event.text in self.keyboard_commands:
            
            self.keyboard_active[event.text] = 1
            
        elif event.text in self.press_once_commands:
            
            self.press_once_commands[event.text]()
            
        for curr_key in self.keyboard_active:
            
            if self.keyboard_active[curr_key]:
    
                self.keyboard_commands[curr_key]()
            
            
    def on_key_release(self, event):
        """
        Activates when user releases a key
        """
        
        if event.text in self.keyboard_commands:
            
            self.keyboard_active[event.text] = 0
    
    
    def yield_next_script_commands(self):
        
        for element in self.script:
            
            print(element)
            
            yield element
            
        return None
        

    def on_timer(self, event):
        """
        Callback every .01 seconds or so, mostly to process keyboard 
        commands for now
        """
        
<<<<<<< HEAD
        
        requires_update = False
        
        
        if self.script_running:
            
            requires_update = True
            
            commands = self.script[self.script_idx]
            
            self.script_idx += 1
            
            for command in commands:
                
                if command in self.keyboard_commands:
                    self.keyboard_commands[command]()
                    
            if self.script_idx >= len(self.script):
                
                self.script_running = False
                
                
            
            
        
        
        
        
        
        
=======
        require_update = False
>>>>>>> e01d3121
        
        if time.time() - self.last_keypress_time > 0.02:
            
            for curr_key in self.keyboard_active:
            
                if self.keyboard_active[curr_key]:
                    
                    self.keyboard_commands[curr_key]()
                    
<<<<<<< HEAD
                    requires_update = True
                    
        if requires_update:
=======
                    require_update = True
                    
        if require_update:
            
            for curr_program, draw_type in self.enabled_programs:
                
                curr_program["u_view"] = self.view
            
            self.update()
        
        if self.recording:
            
            #img = self.render().copy()
>>>>>>> e01d3121
            
            self.update()
        
            if self.recording:
                
                #img = self.render().copy()
                
                img = self.read_front_buffer()
            
                img[:,:,3] = 255
                
                self.recording_frames.append(img)
        
        
        
    def on_resize(self, event):
        
        self.apply_zoom()
        
        
    def mouse_wheel_down(self):
        
        self.point_size_denominator -= 1.0
        
        self.point_size_denominator = max(1.0, self.point_size_denominator)
        
        self.point_size_denominator = min(10.0, self.point_size_denominator)
    
        self.galaxy_point_program['u_size'] = 1.0 / self.point_size_denominator
        
        self.update()
        
    def mouse_wheel_up(self):
        
        self.point_size_denominator += 1.0
        
        self.point_size_denominator = max(1.0, self.point_size_denominator)
        
        self.point_size_denominator = min(10.0, self.point_size_denominator)
    
        self.galaxy_point_program['u_size'] = 1.0 / self.point_size_denominator
        
        self.update()

    def on_mouse_wheel(self, event):
        """
        Make the galaxies (displayed as gl_PointCoords discs) display radius
        larger or smaller up to max size
        """
    
        self.point_size_denominator -= event.delta[1]
        
        self.point_size_denominator = max(1.0, self.point_size_denominator)
        
        self.point_size_denominator = min(10.0, self.point_size_denominator)
    
        self.galaxy_point_program['u_size'] = 1.0 / self.point_size_denominator
        
        self.update()
        
        
    def on_mouse_press(self, event):
        
        if self.mouse_state == 0:
            
            self.mouse_state = 1
            
            self.last_mouse_pos = event.pos


    def on_mouse_release(self, event):
        
        if self.mouse_state == 1:
            
            self.mouse_state = 0


    def on_mouse_move(self, event):
        
        if self.mouse_state == 1 and event.button == 1:
            
            #print(vars(event))
            
            curr_x = event.pos[0]
            curr_y = event.pos[1]
            
            
            curr_x_delta = self.last_mouse_pos[0] - curr_x
            curr_y_delta = self.last_mouse_pos[1] - curr_y
            '''
            print(self.last_mouse_pos, event.pos)
            
            print("Last y - curr y: ", self.last_mouse_pos[1], curr_y)
            print("Last x - curr x: ", self.last_mouse_pos[0], curr_x)
            
            print("Curr x delta: ", curr_x_delta)
            print("Curr y delta: ", curr_y_delta)
            '''
            self.last_mouse_pos = event.pos
            
            if abs(curr_x_delta) > abs(curr_y_delta):
                
                curr_y_delta = 0
                
            else:
                
                curr_x_delta = 0
            
            if curr_y_delta < 0:
                
                self.rotate_camera(0, -1.0)
                
            elif curr_y_delta > 0:
                
                self.rotate_camera(0, 1.0)
                
            if curr_x_delta < 0:
                
                self.rotate_camera(1, -1.0)
                
            elif curr_x_delta > 0:
                
                self.rotate_camera(1, 1.0)
            
            
            pass
            
        elif self.mouse_state == 1 and event.button == 2:
            
            #curr_x = event.pos[0]
            curr_y = event.pos[1]
            
            
            #curr_x_delta = self.last_mouse_pos[0] - curr_x
            curr_y_delta = self.last_mouse_pos[1] - curr_y
            
            self.last_mouse_pos = event.pos
            
            if curr_y_delta < 0:
                
                self.translate_camera(2, 1.0)
                
            elif curr_y_delta > 0:
                
                self.translate_camera(2, -1.0)
            
            
    def on_draw(self, event):
        
        gloo.clear((1, 1, 1, 1))
        
        #self.galaxy_point_program.draw('points')
        
        #self.void_sphere_program.draw('triangles')
        
        for curr_program, draw_type in self.enabled_programs:
            
            curr_program.draw(draw_type)
        
        
        

    def apply_zoom(self):
        """
        For a fov angle of 60 degrees and a near plane of 0.01, 
        the size of the near viewing plane is .0115 in height and .0153 in width (on 800x600 screen)
        
        Assuming this won't have any OpenGL programs which don't take the u_projection and
        u_view uniform variables
        """
        
        gloo.set_viewport(0, 0, self.physical_size[0], self.physical_size[1])
        
        self.projection = perspective(60.0, self.size[0]/float(self.size[1]), 0.01, 10000.0)
        
        '''
        self.galaxy_point_program['u_projection'] = self.projection
        
        self.galaxy_point_program['u_view'] = self.view
        
        self.void_sphere_program['u_projection'] = self.projection
        
        self.void_sphere_program['u_view'] = self.view
        '''
        
        for curr_program, draw_type in self.enabled_programs:
            
            curr_program["u_projection"] = self.projection
            
            curr_program["u_view"] = self.view
        
        
        
        
        
        
    def run(self):
        app.run()


if __name__ == "__main__":
    
    holes_xyz, holes_radii, holes_flags = load_hole_data("vollim_dr7_cbp_102709_holes.txt")
    
    galaxy_data = load_galaxy_data("vollim_dr7_cbp_102709.dat")
    #galaxy_data = load_galaxy_data('kias1033_5.dat')
    #galaxy_data = load_galaxy_data("dr12n.dat")
    
    print("Holes: ", holes_xyz.shape, holes_radii.shape, holes_flags.shape)
    
    hole_IDs = np.unique(holes_flags)
    
    num_hole_groups = len(hole_IDs)
    
    from vispy.color import Colormap
    
    cm = Colormap(['#880000',
                   '#EEEE00',
                   "#008800",
                   '#EE00EE',
                   '#000088',
                   '#EE00EE'])
    
    hole_color_vals = cm.map(np.linspace(0, 1.0, num_hole_groups))
    
    print(hole_color_vals.shape)
    
    void_hole_colors = np.empty((holes_xyz.shape[0],4), dtype=np.float32)
    
    for idx in range(void_hole_colors.shape[0]):
        
        hole_group = holes_flags[idx] 
        
        #print(hole_group)
        
        void_hole_colors[idx,:] = hole_color_vals[hole_group-1] #uhg you used 1-based indexing WHY? :D
            
    
    
    
    print("Galaxies: ", galaxy_data.shape)
    
<<<<<<< HEAD
    viz = VoidRender(holes_xyz, 
                          holes_radii, 
                          galaxy_data,
                          galaxy_display_radius=10,
                          filter_for_degenerate=True,
                          remove_void_intersects=True,
                          start_rotation_sensitivity=0.5,
                          #void_hole_color=np.array([0.0, 0.0, 1.0, 1.0], dtype=np.float32),
                          void_hole_color=void_hole_colors,
                          SPHERE_TRIANGULARIZATION_DEPTH=4,
                          canvas_size=(1600,1000))
=======
    viz = VoidRender(#holes_xyz, 
                     #holes_radii,
                     None,
                     None,
                     galaxy_data,
                     galaxy_display_radius=10,
                     #void_hole_color=np.array([0.0, 0.0, 1.0, 0.95], dtype=np.float32),
                     void_hole_color=void_hole_colors,
                     SPHERE_TRIANGULARIZATION_DEPTH=3,
                     canvas_size=(1600,1200))
>>>>>>> e01d3121
    
    viz.run()
    #app.run()
    
    
    <|MERGE_RESOLUTION|>--- conflicted
+++ resolved
@@ -474,52 +474,27 @@
         
         self.max_galaxy_display_radius = galaxy_display_radius
         
-<<<<<<< HEAD
-        self.holes_xyz = holes_xyz
-        
-        self.holes_radii = holes_radii
-        
-        self.void_hole_color = void_hole_color
-        
-        if filter_for_degenerate:
-            
-            self.filter_degenerate_holes()
-        
-        self.galaxy_xyz = galaxy_xyz
-        
-        self.remove_void_intersects = remove_void_intersects
-=======
->>>>>>> e01d3121
-        
         ######################################################################
         # Allow user to show just voids of just galaxies
         ######################################################################
         
-<<<<<<< HEAD
-        self.num_hole = self.holes_xyz.shape[0]
-        
-        self.num_gal = self.galaxy_xyz.shape[0]
-=======
         self.holes_enabled = holes_xyz is not None
         
         self.galaxies_enabled = galaxy_xyz is not None
->>>>>>> e01d3121
         
         self.enabled_programs = []
         
-<<<<<<< HEAD
-        
-=======
         ######################################################################
         #
         ######################################################################
         if self.holes_enabled:
             
             self.holes_xyz = holes_xyz
->>>>>>> e01d3121
         
             self.holes_radii = holes_radii
             
+            self.void_hole_color = void_hole_color
+            
             if filter_for_degenerate:
                 
                 self.filter_degenerate_holes()
@@ -527,8 +502,6 @@
             self.num_hole = holes_xyz.shape[0]
             
             self.remove_void_intersects = remove_void_intersects
-            
-            self.void_hole_color = void_hole_color
             
             self.unit_sphere, self.unit_sphere_normals = self.create_sphere(1.0, SPHERE_TRIANGULARIZATION_DEPTH)
         
@@ -1957,11 +1930,12 @@
         commands for now
         """
         
-<<<<<<< HEAD
-        
         requires_update = False
         
-        
+        ######################################################################
+        # Run whatever script commands need to be run.  If we're running a
+        # script, always set requires_update
+        ######################################################################
         if self.script_running:
             
             requires_update = True
@@ -1973,6 +1947,7 @@
             for command in commands:
                 
                 if command in self.keyboard_commands:
+                    
                     self.keyboard_commands[command]()
                     
             if self.script_idx >= len(self.script):
@@ -1981,17 +1956,9 @@
                 
                 
             
-            
-        
-        
-        
-        
-        
-        
-=======
-        require_update = False
->>>>>>> e01d3121
-        
+        ######################################################################
+        # Run any active keyboard commands
+        ######################################################################
         if time.time() - self.last_keypress_time > 0.02:
             
             for curr_key in self.keyboard_active:
@@ -2000,14 +1967,14 @@
                     
                     self.keyboard_commands[curr_key]()
                     
-<<<<<<< HEAD
                     requires_update = True
                     
+        ######################################################################
+        # If we did anything that requires a redraw, update the uniform
+        # variable with the new camera location for each enabled program,
+        # then call self.update() to redraw everything
+        ######################################################################
         if requires_update:
-=======
-                    require_update = True
-                    
-        if require_update:
             
             for curr_program, draw_type in self.enabled_programs:
                 
@@ -2015,22 +1982,17 @@
             
             self.update()
         
+        ######################################################################
+        # Lastly, if we're recording, grab the frame after its been drawn
+        # from the front buffer and save it to memory
+        ######################################################################
         if self.recording:
             
-            #img = self.render().copy()
->>>>>>> e01d3121
-            
-            self.update()
-        
-            if self.recording:
-                
-                #img = self.render().copy()
-                
-                img = self.read_front_buffer()
-            
-                img[:,:,3] = 255
-                
-                self.recording_frames.append(img)
+            img = self.read_front_buffer()
+        
+            img[:,:,3] = 255
+            
+            self.recording_frames.append(img)
         
         
         
@@ -2261,30 +2223,16 @@
     
     print("Galaxies: ", galaxy_data.shape)
     
-<<<<<<< HEAD
     viz = VoidRender(holes_xyz, 
-                          holes_radii, 
-                          galaxy_data,
-                          galaxy_display_radius=10,
-                          filter_for_degenerate=True,
-                          remove_void_intersects=True,
-                          start_rotation_sensitivity=0.5,
-                          #void_hole_color=np.array([0.0, 0.0, 1.0, 1.0], dtype=np.float32),
-                          void_hole_color=void_hole_colors,
-                          SPHERE_TRIANGULARIZATION_DEPTH=4,
-                          canvas_size=(1600,1000))
-=======
-    viz = VoidRender(#holes_xyz, 
-                     #holes_radii,
-                     None,
-                     None,
+                     holes_radii,
+                     #None,
+                     #None,
                      galaxy_data,
                      galaxy_display_radius=10,
-                     #void_hole_color=np.array([0.0, 0.0, 1.0, 0.95], dtype=np.float32),
-                     void_hole_color=void_hole_colors,
+                     void_hole_color=np.array([0.0, 0.0, 1.0, 1.0], dtype=np.float32),
+                     #void_hole_color=void_hole_colors,
                      SPHERE_TRIANGULARIZATION_DEPTH=3,
                      canvas_size=(1600,1200))
->>>>>>> e01d3121
     
     viz.run()
     #app.run()
