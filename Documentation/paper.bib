--- conflicted
+++ resolved
@@ -71,8 +71,6 @@
 Eprint = {arXiv:1308.0847}
 }
 
-<<<<<<< HEAD
-
 % ------------------------------------------------ Potentially useful additional references --------------------------------------------------------------------------------
 
 % (summary section) Potential papers to include  that speak to the importance of voids in science:
@@ -406,8 +404,6 @@
 
 
 
-
-=======
 @misc{REVOLVER:2018,
       author         = "Nadathur, Seshadri and others",
       title          = "{REVOLVER}",
@@ -420,5 +416,4 @@
       title          = "{Public Cosmic Void Catalog}",
       year           = "2012",
       url            = "http://www.cosmicvoids.net/"
-}
->>>>>>> 670faf6c
+}