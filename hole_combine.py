from astropy.table import Table

import numpy as np

from table_functions import to_array,to_vector

<<<<<<< HEAD
#import warnings
#warnings.simplefilter('error')

=======
import warnings
>>>>>>> 245fba6c


################################################################################
################################################################################


def spherical_cap_volume(radius, height):
    '''Calculate the volume of a spherical cap'''

    volume = np.pi*(height**2)*(3*radius - height)/3.

    return volume


################################################################################
################################################################################


def cap_height(R, r, d):
    '''Calculate the height of a spherical cap.

    Parameters
    __________

    R : radius of sphere

    r : radius of other sphere

    d : distance between sphere centers


    Output
    ______

    h : height of cap
    '''
    '''for elem in d:
        if np.isnan(elem) or elem == 0:
            print(d)
            print(':(')'''
    h = (r - R + d)*(r + R - d)/(2*d)
    

    return h


################################################################################
################################################################################


def combine_holes(spheres_table, frac):
    '''
    Combines the potential void spheres into voids.

    Assumes that spheres_table is sorted by radius.
    '''

    ############################################################################
    # IDENTIFY MAXIMAL SPHERES
    #
    # We only consider holes with radii greater than 10 Mpc/h as seeds for a 
    # void.  If two holes of this size overlap by more than X% of their volume, 
    # then they are considered part of the same void.  Otherwise, they are 
    # independent voids.  The search runs from the largest hole to the smallest.
    ############################################################################


    large_spheres_indices = np.nonzero(spheres_table['radius'] > 10)

    # The largest hole is a void
    N_voids = 1
    maximal_spheres_indices = [0]

    for i in large_spheres_indices[0][1:]:

        #print('__________________________________________')
        #print('Looking at large sphere', i, 'of', len(maximal_spheres_indices))

        # Coordinates of sphere i
        sphere_i_coordinates = to_vector(spheres_table[i])
        sphere_i_coordinates = sphere_i_coordinates.T
        #print(sphere_i_coordinates.shape)

        # Radius of sphere i
        sphere_i_radius = spheres_table['radius'][i]

        #print(sphere_i_coordinates)

        ########################################################################
        #
        # COMPARE AGAINST MAXIMAL SPHERES
        #
        ########################################################################

        # Array of coordinates for previously identified maximal spheres
        maximal_spheres_coordinates = to_array(spheres_table[maximal_spheres_indices])
<<<<<<< HEAD
        #print(maximal_spheres_coordinates)

        # Array of radii for previously identified maximal spheres
        maximal_spheres_radii = np.array(spheres_table['radius'][maximal_spheres_indices])
        #print(maximal_spheres_radii)

        # Distance between sphere i's center and the centers of the other maximal spheres
        separation = np.linalg.norm((maximal_spheres_coordinates - sphere_i_coordinates), axis=1)
        #print(separation)
        #print('max spheres',maximal_spheres_coordinates[0][:5])
        #print('subtraction',(maximal_spheres_coordinates[0] - sphere_i_coordinates)[:5])
        #print(separation.shape)
=======

        # Array of radii for previously identified maximal spheres
        maximal_spheres_radii = np.array(spheres_table['radius'][maximal_spheres_indices])
   
        # Distance between sphere i's center and the centers of the other maximal spheres
        separation = np.linalg.norm((maximal_spheres_coordinates - sphere_i_coordinates), axis=1)
        '''if any(separation == 0):
            print(i)
            print(np.where(separation==0))
            print(maximal_spheres_coordinates[np.where(separation==0)])
            print(sphere_i_coordinates)'''
>>>>>>> 245fba6c

        ########################################################################
        # Does sphere i live completely inside another maximal sphere?
        ########################################################################

        if any((maximal_spheres_radii - sphere_i_radius) >= separation):
            # Sphere i is completely inside another sphere --- sphere i is not a maximal sphere
            #print('Sphere i is completely inside another sphere')
            continue

        ########################################################################
        # Does sphere i overlap by less than x% with another maximal sphere?
        ########################################################################

        # First - determine which maximal spheres overlap with sphere i
        overlap_boolean =  separation <= (sphere_i_radius + maximal_spheres_radii)
        #print(sphere_i_radius)
        #print(maximal_spheres_radii[:5])
        #print((sphere_i_radius + maximal_spheres_radii)[:5])

        if any(overlap_boolean):
            #print('overlap true: maximal')
            # Sphere i overlaps at least one maximal sphere by some amount.
            # Check to see by how much.

            # Heights of the spherical caps
            height_i = cap_height(sphere_i_radius, maximal_spheres_radii[overlap_boolean], separation[overlap_boolean])

            height_maximal = cap_height(maximal_spheres_radii[overlap_boolean], sphere_i_radius, separation[overlap_boolean])

            # Overlap volume
            overlap_volume = spherical_cap_volume(sphere_i_radius, height_i) + spherical_cap_volume(maximal_spheres_radii[overlap_boolean], height_maximal)
            '''for elem in height_maximal:
                if np.isnan(elem):
                    print('first max height', height_maximal)'''

            # Volume of sphere i
            volume_i = (4./3.)*np.pi*sphere_i_radius**3

            if all(overlap_volume <= frac*volume_i):
                # Sphere i does not overlap by more than x% with any of the other known maximal spheres.
                # Sphere i is therefore a maximal sphere.
                #print('Overlap by less than x%: maximal sphere')
                N_voids += 1
                maximal_spheres_indices.append(i)

        else:
            # No overlap!  Sphere i is a maximal sphere
            #print('No overlap: maximal sphere')
            N_voids += 1
            maximal_spheres_indices.append(i)


    # Extract table of maximal spheres
    maximal_spheres_table = spheres_table[maximal_spheres_indices]

    # Convert maximal_spheres_indices to numpy array of type int
    maximal_spheres_indices = np.array(maximal_spheres_indices, dtype=int)

    # Add void flag identifier to maximal spheres
    maximal_spheres_table['flag'] = np.arange(N_voids) + 1

    # Array of coordinates for maximal spheres
    maximal_spheres_coordinates = to_array(maximal_spheres_table)

    # Array of radii for maximal spheres
    maximal_spheres_radii = np.array(maximal_spheres_table['radius'])

    print('Maximal spheres identified')


    ############################################################################
    # ASSIGN SPHERES TO VOIDS
    #
    # A sphere is part of a void if it overlaps one maximal sphere by at least 
    # 50% of the smaller sphere's volume.
    ############################################################################


    # Initialize void flag identifier
    spheres_table['flag'] = -1

    # Number of holes
    N_spheres = len(spheres_table)

    # Initialize index array for holes
    holes_indices = []

    # Number of spheres which are assigned to a void (holes)
    N_holes = 0

    maximal_indices = np.arange(N_voids)

    for i in range(N_spheres):

        # First - check if i is a maximal sphere
        if i in maximal_spheres_indices:
            #print('Maximal sphere', spheres_table['radius'][i])
            N_holes += 1
            holes_indices.append(i)
            spheres_table['flag'][i] = maximal_spheres_table['flag'][maximal_spheres_indices == i]
            #print('sphere i is a maximal sphere')
            continue

        # Coordinates of sphere i
        sphere_i_coordinates = to_vector(spheres_table[i])
        sphere_i_coordinates = sphere_i_coordinates.T

        # Radius of sphere i
        sphere_i_radius = spheres_table['radius'][i]

        ########################################################################
        #
        # COMPARE AGAINST MAXIMAL SPHERES
        #
        ########################################################################

        # Distance between sphere i's center and the centers of the maximal spheres
        separation = np.linalg.norm((maximal_spheres_coordinates - sphere_i_coordinates), axis=1)
        if any(separation == 0):
            print(i)
            print(np.where(separation==0))
            print(maximal_spheres_coordinates[np.where(separation==0)])
            print(sphere_i_coordinates)

        ########################################################################
        # Does sphere i live completely inside a maximal sphere?
        ########################################################################

        if any((maximal_spheres_radii - sphere_i_radius) >= separation):
            # Sphere i is completely inside another sphere --- sphere i should not be saved
            #print('Sphere completely inside another sphere', sphere_i_radius)
            continue

        ########################################################################
        # Does sphere i overlap by more than 50% with a maximal sphere?
        ########################################################################

        # First - determine which maximal spheres sphere i overlaps with
        overlap_boolean =  separation <= (sphere_i_radius + maximal_spheres_radii)
        #print('ob', overlap_boolean)
        if any(overlap_boolean):
            # Sphere i overlaps at least one maximal sphere by some amount.
            # Check to see by how much.
            maximal_overlap_indices = maximal_indices[overlap_boolean]
            # Heights of the spherical caps
            height_i = cap_height(sphere_i_radius, maximal_spheres_radii[overlap_boolean], separation[overlap_boolean])
            height_maximal = cap_height(maximal_spheres_radii[overlap_boolean], sphere_i_radius, separation[overlap_boolean])

            # Overlap volume
            overlap_volume = spherical_cap_volume(sphere_i_radius, height_i) + spherical_cap_volume(maximal_spheres_radii[overlap_boolean], height_maximal)
            '''for elem in height_maximal:
                if np.isnan(elem):
                    print('second max height', height_maximal)'''

            # Volume of sphere i
            volume_i = (4./3.)*np.pi*sphere_i_radius**3
            # Does sphere i overlap by at least 50% of its volume with a maximal sphere?
            #print(overlap_volume/volume_i)
            overlap2_boolean = overlap_volume > 0.5*volume_i
            #print(overlap_volume)
            #print('new', overlap_boolean)
            if sum(overlap2_boolean) == 1:
                # Sphere i overlaps by more than 50% with one maximal sphere
                # Sphere i is therefore a hole in that void
                #print('Hole inside void', sphere_i_radius)
                N_holes += 1
                holes_indices.append(i)
                #print(maximal_spheres_table['flag'].shape)
                #print(overlap_boolean.shape)
                spheres_table['flag'][i] = maximal_spheres_table['flag'][maximal_overlap_indices[overlap2_boolean]]
            #else:
                #print('Hole overlaps void, but not part of one', sphere_i_radius)
            


    ############################################################################
    #
    #   OUTPUT TABLES
    #
    ############################################################################

    holes_table = spheres_table[holes_indices]

    return maximal_spheres_table, holes_table


################################################################################
#
#   TEST SCRIPT
#
################################################################################


if __name__ == '__main__':

    import pickle
    from astropy.table import Table

    from voidfinder_functions import save_maximals

    '''
    in_file = open('potential_voids_list.txt', 'rb')
    potential_voids_table = pickle.load(in_file)
    in_file.close()

    potential_voids_table.reverse()
    '''
    potential_voids_table = Table.read('potential_voids_list.txt', format = 'ascii.commented_header')

    maximal_spheres_table, myvoids_table = combine_holes(potential_voids_table, 0.1)

    print('Number of unique voids is', len(maximal_spheres_table))
    print('Number of void holes is', len(myvoids_table))

    save_maximals(maximal_spheres_table, 'maximal_spheres.txt')
    
    '''
    fake_x = [0, 1, 0, 30, 55, -18, 72, 0]
    fake_y = [0, 0, -18, 0, 0, 0, 0, 100]
    fake_radius = [20, 11, 15, 16, 18, 9, 8, 7]
    fake_table = Table([fake_x, fake_y, fake_radius], names=('x','y','radius'))
    fake_table['z'] = 0
    fake_table.sort('radius')
    fake_table.reverse()

    maximal_spheres_table, myvoids_table = combine_holes(fake_table, 0.1)

    maximal_spheres_table.pprint()
    myvoids_table.pprint()
    '''
<|MERGE_RESOLUTION|>--- conflicted
+++ resolved
@@ -4,13 +4,8 @@
 
 from table_functions import to_array,to_vector
 
-<<<<<<< HEAD
 #import warnings
 #warnings.simplefilter('error')
-
-=======
-import warnings
->>>>>>> 245fba6c
 
 
 ################################################################################
@@ -107,7 +102,6 @@
 
         # Array of coordinates for previously identified maximal spheres
         maximal_spheres_coordinates = to_array(spheres_table[maximal_spheres_indices])
-<<<<<<< HEAD
         #print(maximal_spheres_coordinates)
 
         # Array of radii for previously identified maximal spheres
@@ -120,19 +114,6 @@
         #print('max spheres',maximal_spheres_coordinates[0][:5])
         #print('subtraction',(maximal_spheres_coordinates[0] - sphere_i_coordinates)[:5])
         #print(separation.shape)
-=======
-
-        # Array of radii for previously identified maximal spheres
-        maximal_spheres_radii = np.array(spheres_table['radius'][maximal_spheres_indices])
-   
-        # Distance between sphere i's center and the centers of the other maximal spheres
-        separation = np.linalg.norm((maximal_spheres_coordinates - sphere_i_coordinates), axis=1)
-        '''if any(separation == 0):
-            print(i)
-            print(np.where(separation==0))
-            print(maximal_spheres_coordinates[np.where(separation==0)])
-            print(sphere_i_coordinates)'''
->>>>>>> 245fba6c
 
         ########################################################################
         # Does sphere i live completely inside another maximal sphere?
