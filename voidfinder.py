--- conflicted
+++ resolved
@@ -273,10 +273,7 @@
                         print('Looking in empty cell', empty_cell, 'of', len(empty_indices[0]))
                     '''
                     empty_cell += 1
-<<<<<<< HEAD
-                    #print(empty_cell)
-=======
->>>>>>> 1dc8175a
+
                     if empty_cell%10000 == 0:
                         print('Looking in empty cell', empty_cell, 'of', n_empty_cells)
 
