--- conflicted
+++ resolved
@@ -203,10 +203,7 @@
     '''
 
     mesh_indices = table_dtype_cast(table_divide(subtract_row(w_coord_table, coord_min_table), dl), int)
-<<<<<<< HEAD
-
-=======
->>>>>>> 35727516
+
 
     print('Galaxy grid indices computed')
     ################################################################################
@@ -750,25 +747,6 @@
                         print('Final hole radius:', hole_radius)
                     '''
                     
-
-<<<<<<< HEAD
-                            # Save hole
-                            myvoids_x.append(hole_center[0,0])
-                            myvoids_y.append(hole_center[1,0])
-                            myvoids_z.append(hole_center[2,0])
-                            myvoids_r.append(hole_radius)
-                            hole_end = time.time()
-                            n_holes += 1
-                            hole_times.append(hole_end-hole_start)
-                            print('hewwo')
-
-                            '''
-                            if n_holes%100 == 0:
-                                print("number of holes=",n_holes)
-
-                            print("number of holes=",n_holes)
-                            '''
-=======
                     # Save hole
                     myvoids_x.append(hole_center[0,0])
                     myvoids_y.append(hole_center[1,0])
@@ -784,7 +762,7 @@
 
                     print("number of holes=",n_holes)
                     '''
->>>>>>> 35727516
+
 
     print('Found a total of', n_holes, 'potential voids.')
 
