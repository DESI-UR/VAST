--- conflicted
+++ resolved
@@ -212,11 +212,8 @@
 
 
     # Go through each empty cell in the grid
-<<<<<<< HEAD
-    for empty_cell in range(len(empty_indices[0])):
-=======
+
     for empty_cell in range(750000,len(empty_indices[0])):
->>>>>>> 7d63b8a2
 
         hole_start = time.time()
 
