--- conflicted
+++ resolved
@@ -28,14 +28,6 @@
 
 args = p.parse_args()
 
-<<<<<<< HEAD
-=======
-newZobov = Zobov(args.config_file, 0, 3,
-                 save_intermediate=args.save_intermediate,
-                 visualize=args.visualize,
-                 periodic=args.periodic,
-                 xyz=args.xyz)
->>>>>>> 71a38303
 
 if __name__ == "__main__":
     
@@ -45,6 +37,7 @@
                      save_intermediate=args.save_intermediate,
                      visualize=args.visualize,
                      periodic=args.periodic,
+                     xyz=args.xyz,
                      num_cpus=4,
                      verbose=1)
     
