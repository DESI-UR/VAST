--- conflicted
+++ resolved
@@ -3,13 +3,11 @@
 
 
 
-<<<<<<< HEAD
-## 1.4.3
-- Replaced the multiple txt output files for VoidFinder with 
-=======
+## 1.6.0
+- Feature: Added non-periodic xyz mode for V2
+
 ## 1.5.0
 - Feature: Replaced the multiple txt output files for VoidFinder and V2 with a single fits file.
->>>>>>> 894fa243
 
 ## 1.4.2
 - VF Bugfix:  Galaxies exactly on the "far" edge of the survey (cells furthest from grid_origin) causing problems
