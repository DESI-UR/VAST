--- conflicted
+++ resolved
@@ -16,21 +16,13 @@
 from setuptools.command.build_ext import build_ext as _build_ext
 
 
-<<<<<<< HEAD
-# Can't do 'rom python.vast._git import get_version' since 'python' is just a folder in our
-# repository, and not a python package itself
-# Instead, moving the two utility functions from the _git.py module directly here since
-# this is the only place they are used anyway, they are simple, and Segev wrote nice
-# docstrings.  If we need some more complex get_version() machinery we can revisit this 
-# at that time.
-=======
+
 # Can't do 'from python.vast._git import get_version' since 'python' is just a 
 # folder in our repository, and not a python package itself
 # Instead, moving the two utility functions from the _git.py module directly 
 # here since this is the only place they are used anyway, they are simple, and 
 # Segev wrote nice docstrings.  If we need some more complex get_version() 
 # machinery we can revisit this at that time.
->>>>>>> 0e04137c
 # from python.vast._git import get_version
 
 """Some code for interacting with git.
