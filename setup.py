--- conflicted
+++ resolved
@@ -16,16 +16,13 @@
 from setuptools.command.build_ext import build_ext as _build_ext
 
 
-<<<<<<< HEAD
-# Can't do 'rom python.vast._git import get_version' since 'python' is just a folder in our
-=======
-# Can't do 'from python.vast._git import get_version' since 'python' is just a folder in our
->>>>>>> c7d2acc1
-# repository, and not a python package itself
-# Instead, moving the two utility functions from the _git.py module directly here since
-# this is the only place they are used anyway, they are simple, and Segev wrote nice
-# docstrings.  If we need some more complex get_version() machinery we can revisit this 
-# at that time.
+
+# Can't do 'from python.vast._git import get_version' since 'python' is just a 
+# folder in our repository, and not a python package itself
+# Instead, moving the two utility functions from the _git.py module directly 
+# here since this is the only place they are used anyway, they are simple, and 
+# Segev wrote nice docstrings.  If we need some more complex get_version() 
+# machinery we can revisit this at that time.
 # from python.vast._git import get_version
 
 """Some code for interacting with git.
@@ -116,9 +113,10 @@
 #
 # Identify all Cython extensions and add them to the extensions list.
 #
-# The define_macros=[("NPY_NO_DEPRECATED_API", "NPY_1_7_API_VERSION")] gets rid of the
-# annoying numpy API warnings, and the extra_compile_args=["-Wno-maybe-uninitialized"]
-# removes all the warnings about using variables which may be uninitialized
+# The define_macros=[("NPY_NO_DEPRECATED_API", "NPY_1_7_API_VERSION")] gets rid 
+# of the annoying numpy API warnings, and the 
+# extra_compile_args=["-Wno-maybe-uninitialized"] removes all the warnings about 
+# using variables which may be uninitialized
 ext_modules = []
 extfiles = glob('python/vast/voidfinder/*.pyx') + \
            glob('python/vast/voidfinder/*/*.pyx') + \
