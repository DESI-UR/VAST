import numpy as np
from collections.abc import Iterable
import astropy.units as u
from astropy.cosmology import FlatLambdaCDM, z_at_value
from scipy import interpolate
from astropy.io import fits
import os

c    = 3e5
D2R  = np.pi/180.


def toCoord(z,ra,dec,H0,Om_m):
    """Convert redshift, RA, and Dec to comoving coordinates.

    Parameters
    ----------
    z : list or ndarray
        Object redshift.
    ra : list or ndarray
        Object right ascension, in decimal degrees.
    dec : list or ndarray
        Object declination, in decimal degrees.
    H0 : float
        Hubble's constant in km/s/Mpc.
    Om_m : float
        Value of matter density.

    Returns
    -------
    cs : list
        Comoving xyz-coordinates, assuming input cosmology.
    """
    Kos = FlatLambdaCDM(H0,Om_m)
    r = Kos.comoving_distance(z)
    r = np.array([d.value for d in r])
    #r = c*z/H0
    c1 = r*np.cos(ra*D2R)*np.cos(dec*D2R)
    c2 = r*np.sin(ra*D2R)*np.cos(dec*D2R)
    c3 = r*np.sin(dec*D2R)
    return c1,c2,c3


def toSky(cs,H0,Om_m,zstep):
    """Convert redshift, RA, and Dec to comoving coordinates.

    Parameters
    ----------
    cs : ndarray
        Comoving xyz-coordinates table [x,y,z], assuming input cosmology.
    H0 : float
        Hubble's constant in km/s/Mpc.
    Om_m : float
        Value of matter density.
    zstep : float
        Redshift step size for converting distance to redshift.

    Returns
    -------
    z : float
        Object redshift.
    ra : float
        Object right ascension, in decimal degrees.
    dec : float
        Object declination, in decimal degrees.
    """
    Kos = FlatLambdaCDM(H0,Om_m)
    c1 = cs.T[0]
    c2 = cs.T[1]
    c3 = cs.T[2]
    r   = np.sqrt(c1**2.+c2**2.+c3**2.)
    dec = np.arcsin(c3/r)/D2R
    ra  = (np.arccos(c1/np.sqrt(c1**2.+c2**2.))*np.sign(c2)/D2R)%360
    zmn = z_at_value(Kos.comoving_distance, np.amin(r)*u.Mpc, method='bounded')
    zmx = z_at_value(Kos.comoving_distance, np.amax(r)*u.Mpc, method='bounded')
    zmn = zmn-(zstep+zmn%zstep)
    zmx = zmx+(2*zstep-zmx%zstep)
    ct  = np.array([np.linspace(zmn,zmx,int(np.ceil(zmn/zstep))),Kos.comoving_distance(np.linspace(zmn,zmx,int(np.ceil(zmn/zstep)))).value]).T
    r2z = interpolate.pchip(*ct[:,::-1].T)
    z = r2z(r)
    #z = H0*r/c
    return z,ra,dec


def inSphere(cs, r, coords):
    """
    Checks if a set of comoving coordinates are within a sphere.

    Parameters
    ==========

    cs : list or ndarray
        Center of sphere.

    r : float
        Sphere volume.

    coords : list or ndarray
        Comoving xyz-coordinates.

    Returns
    =======

    inSphere : bool
        True if abs(coords - cs) < r.
    """
    return np.sum((cs.reshape(3,1) - coords.T)**2., axis=0)<r**2.


def getBuff(cin, idsin, cmin, cmax, buff, n):
    """Identify tracers contained in buffer shell around periodic boundary.

    Parameters
    ==========
    
    cin : ndarray
        Array of tracer positions.
    idsin : ndarray
        Array of tracer IDs.
    cmin : ndarray
        Array of coordinate minima.
    cmax : ndarray
        Array of coordinate maxima.
    buff : float
        Width of buffer shell.
    n : int
        Number of buffer shell.

    Returns
    =======
    
    cout : list
        List of buffer tracer positions.
    idsout : ndarray
        Array of tracer IDs in the original periodic box.
    """
    
    cout = []
    
    idsout = idsin.tolist()
    
    for i in range(3):
        for j in range(3):
            for k in range(3):
                
                if i==1 and j==1 and k==1:
                    continue
<<<<<<< HEAD
                
=======
                #create an offset copy of the box (c2)
>>>>>>> 71a38303
                c2 = cin+(np.array([i,j,k])-1)*(cmax-cmin)
                c2d = np.amax(np.abs(c2-(cmax+cmin)/2.)-(cmax-cmin)/2.,axis=1)
                cut = c2d<buff*(n+1)
                cut[c2d<=buff*n] = False
                cout.extend(c2[cut].tolist())
                idsout.extend(idsin[:len(cin)][cut].tolist())
                
    return cout, np.array(idsout)


def wCen(vols,coords):
    """Find the weighted center of tracers' Voronoi cells.

    Parameters
    ----------
    vols : ndarray
        Array of Voronoi volumes.
    coords : ndarray
        Array of cells' positions.

    Returns
    -------
    wCen : ndarray
        Weighted center of tracers' Voronoi cells.
    """
    return np.sum(vols.reshape(len(vols),1)*coords,axis=0)/np.sum(vols)


def getSMA(vrad,coords):
    """Convert tracers and void effective radius to ellipsoid semi-major axes.

    Parameters
    ----------
    vrad : ndarray
        List of void radii.
    coords : ndarray
        Array of void coordinates.

    Returns
    -------
    sma : ndarray
        Ellipsoid semi-major axes for voids.
    """
    iTen = np.zeros((3,3))
    for p in coords:
        iTen = iTen + np.array([[p[1]**2.+p[2]**2.,0,0],[0,p[0]**2.+p[2]**2.,0],[0,0,p[0]**2.+p[1]**2.]])
        iTen = iTen - np.array([[0,p[0]*p[1],p[0]*p[2]],[p[0]*p[1],0,p[1]*p[2]],[p[0]*p[2],p[1]*p[2],0]])
    eival,eivec = np.linalg.eig(iTen)
    eival = eival**.25
    rfac = vrad/(np.prod(eival)**(1./3))
    eival = eival*rfac
    return eival.reshape(3,1)*eivec.T


def P(r):
    """Calculate probability that void is fake.
    
    Parameters
    ----------
    r : float or ndarray
        Void radius or radii.

    Returns
    -------
    prob : float or ndarray
        Probability that void is fake.
    """
    return np.exp(-5.12*(r-1.) - 0.28*((r-1.)**2.8))


def flatten(l):
    """Recursively flattens a list.

    Parameters
    ----------
    l : list
        List to be flattened

    Returns
    -------
    """
    for el in l:
        if isinstance(el, Iterable) and not isinstance(el,(str,bytes)):
            yield from flatten(el)
        else:
            yield el

def open_fits_file_V2(
        log_filename,
        method=None,
        out_directory=None, 
        survey_name=None):
    
    '''
    Reads in a fits file. If the file doesn't exist, a new file is created.
    
    
    PARAMETERS
    ==========
    
    log_filename : string
        The full path to the fits file. If None, then the path is created from
        out_directory and survey_name

    method : int
        0 = VIDE method (arXiv:1406.1191); link zones with density <1/5 mean density, and remove voids with density >1/5 mean density.
        1 = ZOBOV method (arXiv:0712.3049); keep full void hierarchy.
        2 = ZOBOV method; cut voids over a significance threshold.
        3 = not available
        4 = REVOLVER method (arXiv:1904.01030); every zone below mean density is a void.

    out_directory : string
        The folder containing the fits file. Only used if log_filename = None

    survey_name : string
        The name of the survey associated with the fits file. The name of the
        fits file will be (survey_name + '_V2_<method>_Output.fits'). Only used
        if log_filename = None
    
    RETURNS
    =======

    hdul : astropy fits object
        The fits file

    log_filename : string
        The full path to the fits file. Only returned if the log_filename
        input parameter is None

    '''
    # set the method name
    method_name = 'ZOBOV'
    if method == 0:
        method_name = 'VIDE'
    elif method == 4:
        method_name = 'REVOLVER'
    
    # format directory and file name appropriately
    return_file_path = False
    if log_filename is None:

        return_file_path = True

        if len(out_directory) > 0 and out_directory[-1] != '/':
            out_directory += '/'

        if len(survey_name) > 0 and survey_name[-1] != '_':
            survey_name += '_'

        log_filename = out_directory + survey_name + f'V2_{method_name}_Output.fits'
        
    #create the output file if it doesn't already exist
    if not os.path.isfile(log_filename):
        hdul = fits.HDUList([fits.PrimaryHDU(header=fits.Header())])
        hdul.writeto(log_filename)

    #open the output file
    hdul = fits.open(log_filename)

    if return_file_path:
        return hdul, log_filename
    
    return hdul

# (Make Number) Format floats for headers
def mknumV2 (flt):

    if flt is None:
        return None

    #preserve 3 sig figs for numbers starting with "0."
    if abs(flt) < 1:
        return float(f"{flt:.3g}")
    #otherwise round to two decimal places
    else:
        return float(f"{flt:.2f}")
    
def rotate(p):
    """Rotates polygon into its plane.
    Parameters
    ----------
    p : ndarray
        Array of points making up polygon
    Returns
    -------
    r : ndarray
        Rotated array of points
    """
    p  = p-p[0]
    n1 = p[1]
    n2 = p[2]
    n3 = np.cross(n1,n2)
    n1 = n1/np.sqrt(np.sum(n1**2))
    n3 = n3/np.sqrt(np.sum(n3**2))
    n2 = np.cross(n3,n1)
    m = np.linalg.inv(np.array([n1,n2,n3]).T)
    r = np.matmul(m,p.T)[0:2].T
    return r
<|MERGE_RESOLUTION|>--- conflicted
+++ resolved
@@ -145,11 +145,8 @@
                 
                 if i==1 and j==1 and k==1:
                     continue
-<<<<<<< HEAD
                 
-=======
                 #create an offset copy of the box (c2)
->>>>>>> 71a38303
                 c2 = cin+(np.array([i,j,k])-1)*(cmax-cmin)
                 c2d = np.amax(np.abs(c2-(cmax+cmin)/2.)-(cmax-cmin)/2.,axis=1)
                 cut = c2d<buff*(n+1)
