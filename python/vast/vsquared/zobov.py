--- conflicted
+++ resolved
@@ -15,11 +15,8 @@
 
 class Zobov:
 
-<<<<<<< HEAD
     def __init__(self,configfile,start=0,end=3,save_intermediate=True,visualize=False,periodic=False,xyz=False, capitalize_colnames=False):
-=======
-    def __init__(self,configfile,start=0,end=3,save_intermediate=True,visualize=False,periodic=False, capitalize_colnames=False):
->>>>>>> 894fa243
+
         """Initialization of the ZOnes Bordering on Voids (ZOBOV) algorithm.
 
         Parameters
@@ -36,11 +33,8 @@
             Create visualization.
         periodic : bool
             Use periodic boundary conditions.
-<<<<<<< HEAD
          xyz : bool
             Use rectangular boundary conditions.
-=======
->>>>>>> 894fa243
         capitalize_colnames : bool
             If True, column names in ouput file are capitalized. If False, column names are lowercase
         """
@@ -106,11 +100,7 @@
                     if start<1:
                         ctlg = Catalog(catfile=self.infile,nside=self.nside,zmin=self.zmin,zmax=self.zmax,
                                        column_names = config['Galaxy Column Names'], maglim=self.maglim,
-<<<<<<< HEAD
                                        H0=self.H0,Om_m=self.Om_m,periodic=self.periodic,xyz=self.xyz, cmin=self.cmin,
-=======
-                                       H0=self.H0,Om_m=self.Om_m,periodic=self.periodic, cmin=self.cmin,
->>>>>>> 894fa243
                                        cmax=self.cmax, zobov = self)
                         if save_intermediate:
                             pickle.dump(ctlg,open(self.intloc+"_ctlg.pkl",'wb'))
@@ -377,13 +367,11 @@
         self.vaxes = vaxes
         self.zvoid = np.array(zvoid)
         self.method = method
-<<<<<<< HEAD
         self.vhzn = (np.array(vhzn)).astype(bool)
         if self.visualize:
             self.varea_0 = np.array(varea_0)
             self.varea_t = np.array(varea_t)-varea_s
-=======
->>>>>>> 894fa243
+
 
 
     def saveVoids(self):
@@ -399,27 +387,17 @@
 
         # format output tables
         if self.periodic:
-<<<<<<< HEAD
             names = ['void','x','y','z','radius', 'underdense', 'x1','y1','z1','x2','y2','z2','x3','y3','z3']
             if self.capitalize:
                 names = [name.upper() for name in names]
             vT = Table([np.arange(len(self.vrads)),vcen[0],vcen[1],vcen[2],self.vrads,self.underdense,vax1[0],vax1[1],vax1[2],vax2[0],vax2[1],vax2[2],vax3[0],vax3[1],vax3[2]],
                     names = names,
                     units = ['','Mpc/h','Mpc/h','Mpc/h','Mpc/h','','Mpc/h','Mpc/h','Mpc/h','Mpc/h','Mpc/h','Mpc/h','Mpc/h','Mpc/h','Mpc/h'])
-=======
-            names = ['x','y','z','radius','x1','y1','z1','x2','y2','z2','x3','y3','z3']
-            if self.capitalize:
-                names = [name.upper() for name in names]
-            vT = Table([vcen[0],vcen[1],vcen[2],self.vrads,vax1[0],vax1[1],vax1[2],vax2[0],vax2[1],vax2[2],vax3[0],vax3[1],vax3[2]],
-                    names = names,
-                    units = ['Mpc/h','Mpc/h','Mpc/h','Mpc/h','Mpc/h','Mpc/h','Mpc/h','Mpc/h','Mpc/h','Mpc/h','Mpc/h','Mpc/h','Mpc/h'])
->>>>>>> 894fa243
         else:
             names = ['x','y','z','redshift','ra','dec','radius','x1','y1','z1','x2','y2','z2','x3','y3','z3']
             if self.capitalize:
                 names = [name.upper() for name in names]
             vz,vra,vdec = toSky(self.vcens,self.H0,self.Om_m,self.zstep)
-<<<<<<< HEAD
             columns = [np.arange(len(self.vrads)), vcen[0], vcen[1], vcen[2], 
                        vz, vra, vdec, self.vrads, self.underdense, 
                        vax1[0], vax1[1], vax1[2], vax2[0], vax2[1], vax2[2], vax3[0], vax3[1], vax3[2]]
@@ -439,11 +417,6 @@
                 names = [name.upper() for name in names]
             
             vT = Table(columns, names = names, units = units)
-=======
-            vT = Table([vcen[0],vcen[1],vcen[2],vz,vra,vdec,self.vrads,vax1[0],vax1[1],vax1[2],vax2[0],vax2[1],vax2[2],vax3[0],vax3[1],vax3[2]],
-                    names = names,
-                    units = ['Mpc/h','Mpc/h','Mpc/h','','deg','deg','Mpc/h','Mpc/h','Mpc/h','Mpc/h','Mpc/h','Mpc/h','Mpc/h','Mpc/h','Mpc/h','Mpc/h'])
->>>>>>> 894fa243
         
         names = ['zone','void0','void1']
         if self.capitalize:
@@ -455,11 +428,7 @@
 
         # write to the output file
         hdul['PRIMARY'].header = self.hdu.header
-<<<<<<< HEAD
         if not self.periodic and not self.xyz:
-=======
-        if not self.periodic:
->>>>>>> 894fa243
             hdul.append(self.maskHDU)
 
         hdu = fits.BinTableHDU()
@@ -513,13 +482,8 @@
         elist[np.array(olist,dtype=bool)] = 0
 
         # format output tables
-<<<<<<< HEAD
         names = ['gal', 'x', 'y', 'z', 'zone', 'depth', 'edge', 'out']
         columns = [self.catalog.galids, self.catalog.coord[:,0], self.catalog.coord[:,1], self.catalog.coord[:,2], zlist,dlist,elist,olist]
-=======
-        names = ['gal','zone','depth','edge','out']
-        columns = [self.catalog.galids,zlist,dlist,elist,olist]
->>>>>>> 894fa243
         
         if hasattr(self.catalog, 'tarids'):
             names.insert(1, 'target')
@@ -609,11 +573,7 @@
         vid = np.array(vid)
 
         # format output tables
-<<<<<<< HEAD
         names = ['void','n_x','n_y','n_z','p1_x','p1_y','p1_z','p2_x','p2_y','p2_z','p3_x','p3_y','p3_z']
-=======
-        names = ['void_id','n_x','n_y','n_z','p1_x','p1_y','p1_z','p2_x','p2_y','p2_z','p3_x','p3_y','p3_z']
->>>>>>> 894fa243
         if self.capitalize:
             names = [name.upper() for name in names]
         vizT = Table([vid,norm[0],norm[1],norm[2],tri1[0],tri1[1],tri1[2],tri2[0],tri2[1],tri2[2],tri3[0],tri3[1],tri3[2]],
