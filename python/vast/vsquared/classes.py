"""Utility classes for the ZOBOV algorithm using a voronoi tesselation of an
input catalog.
"""

import numpy as np
import healpy as hp
from astropy.io import fits
from astropy.table import Table
from scipy.spatial import ConvexHull, Voronoi, Delaunay, KDTree

from vast.vsquared.util import toCoord, getBuff, flatten, mknumV2, rotate
from vast.voidfinder.preprocessing import load_data_to_Table

class Catalog:
    """Catalog data for void calculation.
    """

    def __init__(self,catfile,nside,zmin,zmax,column_names,maglim=None,H0=100,Om_m=0.3,periodic=False,xyz=False,cmin=None,cmax=None,maskfile=None,zobov=None):
        """Initialize catalog.

        Parameters
        ----------
        catfile: str
            Object catalog file (FITS format).
        nside : int
            HEALPix map nside parameter (2,4,8,16,...,2^k).
        zmin : float
            Minimum redshift boundary.
        zmax : float
            Maximum redshift boundary.
        column_names : str
            'Galaxy Column Names' section of configuration file, in INI format
        maglim : float or None
            Catalog object magnitude limit.
        H0 : float
            Hubble parameter, in units of km/s/Mpc.
        Om_m : float
            Matter density.
        maskfile : str or None
            Mask file giving HEALPixels with catalog objects (FITS format).
        periodic : bool
            Use periodic boundary conditions.
        xyz : bool
            Use rectangular boundary conditions.
        cmin : ndarray or None
            Array of coordinate minima.
        cmax : ndarray or None
            Array of coordinate maxima.
        """
        print("Extracting data...")
        
        # ------------------------------------------------------------------------------------------------------
        # Read in galaxy file and identify columns
        # ------------------------------------------------------------------------------------------------------
       
        # Load galaxies to table
        galaxy_table = load_data_to_Table(catfile)

        #A mask used for subsampling galaxies. Cuts may be made on redshift and magnitude
        galaxy_subsample = np.full(len(galaxy_table), True)

        # For periodic mode, store the galaxy coordinates, the minimum coordinates,and the maximum coordinates
        if periodic or xyz:
            
            self.coord = np.array([galaxy_table[column_names['x']],
                                   galaxy_table[column_names['y']],
                                   galaxy_table[column_names['z']]]).T
            self.cmin = cmin
            self.cmax = cmax
        
        # For ra-dec-z mode, convert sky coodinates to cartesian coordinates
        else:
            
            #coordinates
            z    = galaxy_table[column_names['redshift']]
            ra   = galaxy_table[column_names['ra']]
            dec  = galaxy_table[column_names['dec']]
            
            #redshift cut
            zcut = np.logical_and(z>zmin,z<zmax)
            galaxy_subsample *= zcut #apply redshift cut to the overall subsample
            
            #chcek user settings
            if not galaxy_subsample.any():
                print("Choose valid redshift limits")
                return
            
            #convert to Cartesian coordinates
            c1,c2,c3   = toCoord(z,ra,dec,H0,Om_m)
            self.coord = np.array([c1,c2,c3]).T
        
        # Array that will hold -1 for galaxies outside z limits, nearest neighbor galaxy in magcut for remaining galaxies not in magcut, and self identifier for further remaining galaxies
        nnls = np.arange(len(self.coord)) 
        
        # Galaxies outside z limit are marked with -1
        if not periodic and not xyz:
            nnls[zcut<1] = -1

        # ------------------------------------------------------------------------------------------------------
        # Apply magnitude limit
        # ------------------------------------------------------------------------------------------------------
       
        if maglim is not None:
            
            print("Applying magnitude cut...")
            
            #get magnitudes
            mag = galaxy_table[column_names['rabsmag']]
            
            # magnitude cut
            mcut = mag<maglim
            galaxy_subsample *= mcut # add the magnitude cut to the galaxy selection
            
            #check user settings
            if not galaxy_subsample.any():
                print("Choose valid magnitude limit")
                return
            
            # For galaxies that are within the redshift limits but are fainter than the magnitude limit,
            # record their nearest neighbors, but where the neighbors are brighter than the magnitude limit
            ncut = np.arange(len(self.coord), dtype=int)[zcut*~mcut]  
            tree = KDTree(self.coord[galaxy_subsample])
            lut  = np.arange(len(self.coord), dtype=int)[galaxy_subsample] 
            nnls[ncut] = lut[tree.query(self.coord[ncut])[1]]
            #self.mcut = galaxy_subsample #No need for this? It's never used again...
        
        self.nnls = nnls

        # ------------------------------------------------------------------------------------------------------
        # Apply survey mask
        # ------------------------------------------------------------------------------------------------------
       
        if not periodic and not xyz:
            if maskfile is None:
                print("Generating mask...")
                
                #create a healpix mask from the subsampled galaxies
                mask = np.zeros(hp.nside2npix(nside),dtype=bool)
                
                #convert ra/dec to mask coordinates (pixels)
                masked_pixel_ids = hp.ang2pix(nside, ra[galaxy_subsample], dec[galaxy_subsample],lonlat=True) 
                
                #apply mask
                mask[masked_pixel_ids] = True
                
            else:
                #read in exisitng mask
                mask = (hp.read_map(maskfile)).astype(bool)
            
            #save mask
            self.mask = mask
            
            #mask coordinates for each galaxy
            masked_pixel_ids = hp.ang2pix(nside,ra,dec,lonlat=True) 
            
            # Create an "in-mask" column that checks if every galaxy in the full sample lies within the subsample mask + redshift limits 
            # (used to select galaxies located outside the survey mask in the 'out' column of the galzones HDU)
            self.imsk = mask[masked_pixel_ids]*zcut 

            #record mask information
            maskHDU = fits.ImageHDU(mask.astype(int))
            maskHDU.name = 'MASK'

            coverage = np.sum(mask) * hp.nside2pixarea(nside) #solid angle coverage in steradians
            coverage_deg = coverage*(180/np.pi)**2 #solid angle coverage in deg^2
            maskHDU.header['COVSTR'] = (mknumV2(coverage), 'Sky Coverage (Steradians)')
            zobov.hdu.header['COVSTR'] = (mknumV2(coverage), 'Sky Coverage (Steradians)')
            zobov.hdu.header['COVDEG'] = (mknumV2(coverage_deg), 'Sky Coverage (Degrees^2)')

            d_max = zobov.hdu.header['DLIMU']
            d_min = zobov.hdu.header['DLIML']
            vol = coverage / 3 * (d_max ** 3 - d_min ** 3) # volume calculation (A sphere subtends 4*pi steradians)
            zobov.maskHDU = maskHDU
        
        else:
            #cubic simulation mask info
            delta_x = self.cmax[0]-self.cmin[0]
            delta_y = self.cmax[1]-self.cmin[1]
            delta_z = self.cmax[2]-self.cmin[2]
            vol = delta_x*delta_y*delta_z
            
            #all galaxies are in mask for simulations
            self.imsk = np.ones(len(nnls),dtype=bool)
            
        # ------------------------------------------------------------------------------------------------------
        # Save metadata
        # ------------------------------------------------------------------------------------------------------

        zobov.hdu.header['VOLUME'] = (mknumV2(vol), 'Survey Volume (Mpc/h)^3')
        masked_gal_count = np.sum(nnls==np.arange(len(nnls))) #this selects every galaxy in galaxy_subsample
        zobov.hdu.header['MSKGAL'] = (masked_gal_count, 'Number of Galaxies in Tesselation')
        zobov.hdu.header['MSKDEN'] = (mknumV2(masked_gal_count/vol), 'Galaxy Count Density (Mpc/h)^-3') 
        zobov.hdu.header['MSKSEP'] = (mknumV2(np.power(vol/masked_gal_count, 1/3)), 'Average Galaxy Separation (Mpc/h)')
        
        # create galaxy IDs and optionally get catalog target IDs
        self.galids = np.arange(len(galaxy_table))
        galaxy_ID_name = column_names['ID']
        if galaxy_ID_name != 'None':
            self.tarids = galaxy_table[galaxy_ID_name]
        

class Tesselation:
    """Implementation of Voronoi tesselation of the catalog.
    """

    def __init__(self,cat,viz=False,periodic=False,xyz=False,buff=5.):
        """Initialize tesselation.

        Parameters
        ----------
        cat : Catalog
            Catalog of objects used to compute the Voronoi tesselation.
        viz : bool
            Compute visualization.
        periodic : bool
            Use periodic boundary conditions.
        buff : float
            Width of incremental buffer shells for periodic computation.
        """
        
        # select subsampled galaxies
        coords = cat.coord[cat.nnls==np.arange(len(cat.nnls))] 

        # Periodic mode
        if periodic:

            # Create delaunay triangulation
            print("Triangulating...")
            Del = Delaunay(coords,incremental=True,qhull_options='QJ')
            sim = Del.simplices
            simlen = len(sim)
            cids = np.arange(len(coords))

            #Find periodic neighbors
            print("Finding periodic neighbors...")
            n = 0
            # add a buffer of galaxies around the simulation edges
            coords2,cids = getBuff(coords,cids,cat.cmin,cat.cmax,buff,n)
            coords3 = coords.tolist()
            coords3.extend(coords2)
            Del.add_points(coords2)
            sim = Del.simplices
            while np.amin(sim[simlen:])<len(coords):
                n = n+1
                simlen = len(sim)
                coords2,cids = getBuff(coords,cids,cat.cmin,cat.cmax,buff,n)
                coords3.extend(coords2)
                Del.add_points(coords2)
                sim = Del.simplices
            for i in range(len(sim)):
                sim[i] = cids[sim[i]]
            print("Tesselating...")
            Vor = Voronoi(coords3)
            ver = Vor.vertices
            reg = np.array(Vor.regions)[Vor.point_region]
            del Vor
            print("Computing volumes...")
            vol = np.zeros(len(coords))
            cut = np.arange(len(coords))
            hul = []
            for r in reg[cut]:
                try:
                    ch = ConvexHull(ver[r])
                except:
                    ch = ConvexHull(ver[r],qhull_options='QJ')
                hul.append(ch)
            #hul = [ConvexHull(ver[r]) for r in reg[cut]]
            vol[cut] = np.array([h.volume for h in hul])
            self.volumes = vol

        # ra-dec-z and xyz mode
        else:
            print("Tesselating...")
            Vor = Voronoi(coords)
            ver = Vor.vertices #array of vertices in the tesselelation
            
            reg = np.array(Vor.regions, dtype=object)[Vor.point_region] #for each galaxy, indexes of vertices forming the voronoi cell
            
            
            
            
            
            del Vor
            ve2 = ver.T
            if not xyz:
                vth = np.arctan2(np.sqrt(ve2[0]**2.+ve2[1]**2.),ve2[2]) #spherical coordinates for voronoi vertices
                vph = np.arctan2(ve2[1],ve2[0])
                vrh = np.array([np.sqrt((v**2.).sum()) for v in ver])
                crh = np.array([np.sqrt((c**2.).sum()) for c in coords]) #radial distance to galaxies
                rmx = np.amax(crh)
                rmn = np.amin(crh)
            print("Computing volumes...")
            vol = np.zeros(len(reg))
<<<<<<< HEAD
            cu1 = np.array([-1 not in r for r in reg]) #cut selecting galaxies with finite voronoi cells
            cu2 = np.array([np.prod(np.logical_and(vrh[r]>rmn,vrh[r]<rmx),dtype=bool) for r in reg[cu1]]).astype(bool) #cut selecting galaxes whose voronoi coordinates are finite and are within the survey distance limits
            msk = cat.mask
            nsd = hp.npix2nside(len(msk))
            pid = hp.ang2pix(nsd,vth,vph)
            imk = msk[pid] #cut selecting voronoi vertexes inside survey mask
            cu3 = np.array([np.prod(imk[r],dtype=bool) for r in reg[cu1][cu2]]).astype(bool) #cut selecting galaxies with finite voronoi coords that are within the total survvey bounds
=======
>>>>>>> 71a38303
            cut = np.arange(len(vol))
            if xyz:
                cu1 = np.array([-1 not in r for r in reg]) #cut selecting galaxies with finite voronoi cells
                cu2 = np.array([np.product(np.logical_and(ve2[0][r]>cat.cmin[0],ve2[0][r]<cat.cmax[0]),dtype=bool) for r in reg[cu1]]).astype(bool)
                cu3 = np.array([np.product(np.logical_and(ve2[1][r]>cat.cmin[1],ve2[1][r]<cat.cmax[1]),dtype=bool) for r in reg[cu1][cu2]]).astype(bool)
                cu4 = np.array([np.product(np.logical_and(ve2[2][r]>cat.cmin[2],ve2[2][r]<cat.cmax[2]),dtype=bool) for r in reg[cu1][cu2][cu3]]).astype(bool)
                cut = cut[cu1][cu2][cu3][cu4]
            else:
                cu1 = np.array([-1 not in r for r in reg]) #cut selecting galaxies with finite voronoi cells
                cu2 = np.array([np.product(np.logical_and(vrh[r]>rmn,vrh[r]<rmx),dtype=bool) for r in reg[cu1]]).astype(bool) #cut selecting galaxes whose voronoi coordinates are finite and are within the survey distance limits
                msk = cat.mask
                nsd = hp.npix2nside(len(msk))
                pid = hp.ang2pix(nsd,vth,vph)
                imk = msk[pid] #cut selecting voronoi vertexes inside survey mask
                cu3 = np.array([np.product(imk[r],dtype=bool) for r in reg[cu1][cu2]]).astype(bool) #cut selecting galaxies with finite voronoi coords that are within the total survvey bounds
                cut = cut[cu1][cu2][cu3] #shortcut for cu3 but w/o having to stack [cu1][cu2][cu3] each time
            
            hul = [] #list of convex hull objects 
            for r in reg[cut]:
                try:
                    ch = ConvexHull(ver[r])
                except:
                    ch = ConvexHull(ver[r],qhull_options='QJ')
                hul.append(ch)
            #hul = [ConvexHull(ver[r]) for r in reg[cut]]
            vol[cut] = np.array([h.volume for h in hul]) #write the volumes from the convex hulls to vol
            self.volumes = vol
            if viz: #save vertices, regions,and the cut to select regions contained by the surey bounds
                self.vertIDs = reg
                vecut = np.zeros(len(vol),dtype=bool)
                vecut[cut] = True
                self.vecut = vecut
                self.verts = ver
            print("Triangulating...")
            Del = Delaunay(coords,qhull_options='QJ')
            sim = Del.simplices #tetrahedra cells between galaxies (whereas voronoi cells were arbitrary shapes around galaxies)

        nei = [] #for each galaxy, list of indexes of neighbor galaxies in the same tetrahedra objects that it's part of
        lut = [[] for _ in range(len(vol))] #same as nei but duplicate galaxy entries may appear
        hzn = np.zeros(len(vol),dtype=bool) # for each galaxy, flags if teh galaxy is along edge of survey
        print("Consolidating neighbors...")
        for i in range(len(sim)):
            for j in sim[i]:
                lut[j].append(i)
        for i in range(len(vol)):
            cut = np.array(lut[i])
            nei.append(np.unique(sim[cut]))
            if 0. in vol[nei[i]]: # if any of cell's neighbors have a volume of 0 (meaning cell extends outside survey bounds)
                hzn[i] = True # denote edge cell
        self.neighbors = np.array(nei, dtype=object) #for each galaxy, list of neighbor galaxy coordinates (see above explanation)
        self.hzn       = hzn # selects edge cells (see above explanation)

class Zones:
    """Partitioning of particles into zones around density minima.
    """

    def __init__(self,tess,viz=False):
        """Implementation of zones: see arXiv:0712.3049 for details.

        Parameters
        ----------
        tess : Tesselation
            Voronoid tesselation of an object catalog.
        viz : bool
            Compute visualization.
        """
        vol   = tess.volumes
        nei   = tess.neighbors
        hzn   = tess.hzn

        # Sort the Voronoi cells by their volume
        print("Sorting cells...")

        srt   = np.argsort(-1.*vol) # srt[5] gives the index in vol of the 5th largest volume (lowest density)

        vol2  = vol[srt] # cell volumes sorted from largest to smallest (aka least dense to most dense region)
        nei2  = nei[srt] # coordinates of tetrahedra that include each galaxy, sorted from least dense to most dense region

        # Build zones from the cells
        lut   = np.zeros(len(vol), dtype=int) #for each galaxy, the ID if the zone it belongs to
        depth = np.zeros(len(vol), dtype=int) #for each galaxy, the number of adjacent cells between it and the largest cell in its zone

        zvols = [0.] # the volume of the largest cell in each zone?
        zcell = [[]] #list of zones, where each zone is a list of cells
        zhzn  = [1]

        print("Building zones...")

        for i in range(len(vol)):

            if vol2[i] == 0.:
                lut[srt[i]] = -1
                zcell[-1].append(srt[i])
                continue

            ns = nei2[i] # indexes of galaxies neigboring curent galaxy
            vs = vol[ns] # volumes of cells neighboring current cell
            n  = ns[np.argmax(vs)] #index of neigboring galaxy with largest volume

            if n == srt[i]: # if current cell is larger than all it's neighbors (aka the center of a zone)
                # This cell has the largest volume of its neighbors
                lut[n] = len(zvols) - 1 # the galaxy in this cell is given a new zone ID 
                zcell.insert(-1,[n]) # create a new zone
                zvols.insert(-1,vol[n]) # note the volume of the largest cell in the zone
                zhzn.insert(-1,int(hzn[n])) #note whether the largest cell in teh zone is an edge cell

            else:
                # This cell is put into its least-dense neighbor's zone
                lut[srt[i]]   = lut[n] #the galaxy in this cell is given the zone ID of it's least dense neighbor
                depth[srt[i]] = depth[n]+1 #the galaxy's depth = its least dense neighbor's depth + 1
                zcell[lut[n]].append(srt[i]) #the galaxy is added to it's least dense neighbor's zone
                zhzn[lut[n]] += int(hzn[srt[i]]) #increment the zone's edge flag if an edge cell is found (0 = no edge cells)


        self.zcell = np.array(zcell, dtype=object)
        self.zvols = np.array(zvols)
        self.zhzn  = np.array(zhzn)
        self.depth = depth
        
        # For each zone i and its neighbors j
        # Identify neighboring zones (zlinks[0][i] has j in once it for every cell on their border?)
        # and the least-dense cells linking them (zlinks[1][i] has j copies of the maximum link volume between the zones?)
        zlinks = [[[] for _ in range(len(zvols))] for _ in range(2)] 

        if viz:
            zverts = [[] for _ in range(len(zvols))]
            znorms = [[] for _ in range(len(zvols))]
            zarea_0 = np.zeros(len(zvols))
            zarea_t = np.zeros(len(zvols))
            zarea_s = [[] for _ in range(len(zvols))]

        print("Linking zones...")

        for i in range(len(vol)): #iterate through every cell
            ns = nei[i] #get cells neighboring current cell
            z1 = lut[i] #get the zone ID for current cell
            if z1 == -1: #if cell isn't part of a void, then nothing further needs to be done
                continue
            for n in ns: #iterate though neighboring cells
                z2 = lut[n] #get zone ID of current neighbor
                if z2 == -1: #if current neighbor isn't in a void
                    if viz:
                        vts = tess.vertIDs[i].copy() #get indexes of vertices forming original neighbor
                        vts.extend(tess.vertIDs[n]) #add indexes of vertices forming current neighbor
                        vts = np.array(vts)
                        vts = vts[[len(vts[vts==v])==2 for v in vts]] #select only vertices that are shared by the two cells?
                        if len(vts)>2: #If there are 3 vertices shared between teh cells (a triangle)
                            vcs = rotate(tess.verts[vts]) #rotate the triangle to be flat on the "ground"
                            chv = ConvexHull(vcs).volume #get the triangle's area: TODO: this can surely be replaced with a simple area formula
                            zarea_0[z1] += chv
                            zarea_t[z1] += chv
                    else:
                        continue
                if z1 != z2:
                    # This neighboring cell is in a different zone
                    if z2 not in zlinks[0][z1]:
                        zlinks[0][z1].append(z2)
                        zlinks[0][z2].append(z1)
                        zlinks[1][z1].append(0.)
                        zlinks[1][z2].append(0.)
                        if viz:
                            zarea_s[z1].append(0.)
                            zarea_s[z2].append(0.)
                    j  = np.where(zlinks[0][z1] == z2)[0][0]
                    k  = np.where(zlinks[0][z2] == z1)[0][0]
                    # Update maximum link volume if needed
                    nl = np.amin([vol[i],vol[n]])
                    ml = np.amax([zlinks[1][z1][j],nl])
                    zlinks[1][z1][j] = ml
                    zlinks[1][z2][k] = ml
                    if viz and tess.vecut[i]:
                        vts = tess.vertIDs[i].copy()
                        vts.extend(tess.vertIDs[n])
                        vts = np.array(vts)
                        vts = vts[[len(vts[vts==v])==2 for v in vts]]
                        #vts = np.unique(vts[vts!=-1])
                        if len(vts)>2:
                            vcs = rotate(tess.verts[vts])
                            chv = ConvexHull(vcs).volume
                            zarea_t[z1] += chv
                            zarea_s[z1][j] += chv
                            try:
                                vcs = (tess.verts[vts].T[0:2]).T
                                zverts[z1].append((vts[ConvexHull(vcs).vertices]).tolist())
                            except:
                                vcs = (tess.verts[vts].T[1:3]).T
                                zverts[z1].append((vts[ConvexHull(vcs).vertices]).tolist())
                            znorms[z1].append([i,n])
        self.zlinks = zlinks
        if viz:
            self.zverts = zverts
            self.znorms = znorms
            self.zverts  = zverts
            self.znorms  = znorms
            self.zarea_0 = zarea_0
            self.zarea_t = zarea_t
            self.zarea_s = zarea_s


class Voids:
    """Calculation of voids using a set of minimum-density zones.
    """

    def __init__(self,zon):
        """Implementation of void calculation: see arXiv:0712.3049.

        Parameters
        ----------
        zon: Zones
            A group of zones around density minima in an input catalog.
        """
        zvols  = np.array(zon.zvols)
        zlinks = zon.zlinks

        # Sort zone links by volume, identify zones linked at each volume
        print("Sorting links...")
        
        # For each zone i and its neighbors j
        # Identify neighboring zones (zlinks[0][i] has j in once it for every cell on their border?)
        # and the least-dense cells linking them (zlinks[1][i] has j copies of the maximum link volume between the zones?)
        zl0   = np.array(list(flatten(zlinks[0])))
        zl1   = np.array(list(flatten(zlinks[1])))

        zlu   = -1.*np.sort(-1.*np.unique(zl1)) # the maximum cell volumes linking all adjacent zones, in descending order
        zlut  = [np.unique(zl0[np.where(zl1==zl)[0]]).tolist() for zl in zlu] #the zone ids for each linking volume?

        voids = []
        mvols = []
        ovols = []
        vlut  = np.arange(len(zvols))
        mvlut = np.array(zvols)
        ovlut = np.array(zvols)

        # For each zone-linking by descending link volume, create void from     
        # all zones and groups of zones linked at this volume except for that   
        # with the highest maximum cell volume (the "shallower" voids flow into 
        # the "deepest" void with which they are linked)
        print("Expanding voids...")
        
        #for every zone link
        for i in range(len(zlu)):
            lvol  = zlu[i] #get the maximum volume along the link surface
            mxvls = mvlut[zlut[i]]
            mvarg = np.argmax(mxvls)
            mxvol = mxvls[mvarg]
            for j in zlut[i]:
                if mvlut[j] < mxvol:
                    # This is not the "deepest" zone or void being linked
                    voids.append([])
                    ovols.append([])
                    vcomp = np.where(vlut==vlut[j])[0]
                    # Store void's "overflow" volumes, largest max cell volume, constituent zones
                    for ov in -1.*np.sort(-1.*np.unique(ovlut[vcomp])):
                        ocomp = np.where(ovlut[vcomp]==ov)[0]
                        voids[-1].append(vcomp[ocomp].tolist())
                        ovols[-1].append(ov)
                    ovols[-1].append(lvol)
                    mvols.append(mvlut[j])
                    vlut[vcomp]  = vlut[zlut[i]][mvarg]
                    mvlut[vcomp] = mxvol
                    ovlut[vcomp] = lvol
        
        # Include the "deepest" void in the survey and its subvoids
        voids.append([])
        ovols.append([])
        for ov in -1.*np.sort(-1.*np.unique(ovlut)):
            ocomp = np.where(ovlut==ov)[0]
            voids[-1].append(ocomp.tolist())
            ovols[-1].append(ov)
        ovols[-1].append(0.)
        mvols.append(mvlut[0])

        self.voids = voids
        self.mvols = mvols
        self.ovols = ovols<|MERGE_RESOLUTION|>--- conflicted
+++ resolved
@@ -291,16 +291,6 @@
                 rmn = np.amin(crh)
             print("Computing volumes...")
             vol = np.zeros(len(reg))
-<<<<<<< HEAD
-            cu1 = np.array([-1 not in r for r in reg]) #cut selecting galaxies with finite voronoi cells
-            cu2 = np.array([np.prod(np.logical_and(vrh[r]>rmn,vrh[r]<rmx),dtype=bool) for r in reg[cu1]]).astype(bool) #cut selecting galaxes whose voronoi coordinates are finite and are within the survey distance limits
-            msk = cat.mask
-            nsd = hp.npix2nside(len(msk))
-            pid = hp.ang2pix(nsd,vth,vph)
-            imk = msk[pid] #cut selecting voronoi vertexes inside survey mask
-            cu3 = np.array([np.prod(imk[r],dtype=bool) for r in reg[cu1][cu2]]).astype(bool) #cut selecting galaxies with finite voronoi coords that are within the total survvey bounds
-=======
->>>>>>> 71a38303
             cut = np.arange(len(vol))
             if xyz:
                 cu1 = np.array([-1 not in r for r in reg]) #cut selecting galaxies with finite voronoi cells
