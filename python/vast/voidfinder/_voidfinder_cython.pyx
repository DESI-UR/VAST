--- conflicted
+++ resolved
@@ -351,12 +351,8 @@
     #start_time = time.time()
     
     for working_idx in range(batch_size):
-        
-<<<<<<< HEAD
-        #print("Working index: ", working_idx, time.time() - start_time, flush=True)
-=======
+  
         #print("\nWorking index: ", working_idx, time.time() - start_time, flush=True)
->>>>>>> 290d80ca
         
         ################################################################################
         # Initial Setup
