--- conflicted
+++ resolved
@@ -1726,11 +1726,8 @@
                     # similar to https://stackoverflow.com/questions/41077696/python-ctypes-from-buffer-mapping-with-context-manager-into-memory-mapped-file
                     # To fix, we point the self.points_xyz object to this dummy array so this object basically
                     # isn't looking at the self.points_buffer anymore, and no buffers are 'exported'
-<<<<<<< HEAD
+
                     del self.points_xyz_np 
-=======
-                    del self.points_xyz_np
->>>>>>> 290d80ca
                     
                     self.points_xyz = self.dummy_arr
                     
@@ -1812,56 +1809,37 @@
                     # Since we're appending to both the wall_galaxy_coords and galaxy_map_array
                     # the output index for both will be the same now
                     
-<<<<<<< HEAD
-                    print("DERPADERPA GLOOP", flush=True)
-                    
-                    print(num_new_indices, curr_item.offset, curr_item.offset+num_new_indices, self.galaxy_map_array.shape[0], new_offset, flush=True)
-=======
+
                     #print("DERPADERPA GLOOB", flush=True)
                     
                     #print(num_new_indices, curr_item.offset, curr_item.offset+num_new_indices, self.galaxy_map_array.shape[0], new_offset, flush=True)
->>>>>>> 290d80ca
                     
                     for idx, gma_idx in enumerate(range(curr_item.offset, curr_item.offset+num_new_indices)):
                     
                         curr_gal_idx = self.galaxy_map_array[gma_idx]
                         
                         out_gma_idx = new_offset + idx
-                        
-<<<<<<< HEAD
-                        if self.num_gma_indices > 200000000:
-                            print("GRRRR", idx, gma_idx, curr_gal_idx, out_gma_idx, flush=True)
-=======
-                        if self.num_gma_indices > 2087000000:
-                            print("GRRRRRR", idx, gma_idx, curr_gal_idx, out_gma_idx, flush=True)
->>>>>>> 290d80ca
+   
+                        #if self.num_gma_indices > 2087000000:
+                        #    print("GRRRRRR", idx, gma_idx, curr_gal_idx, out_gma_idx, flush=True)
+
                         
                         for kdx in range(3):
                         
                             self.points_xyz[out_gma_idx,kdx] = self.points_xyz[curr_gal_idx,kdx] + shift_xyz[kdx] # PLUS SHIFT
                         
-                        if self.num_gma_indices > 2087000000:
-                            print("YELIPE", flush=True)
+                        #if self.num_gma_indices > 2087000000:
+                        #    print("YELIPE", flush=True)
                         
                         self.galaxy_map_array[out_gma_idx] = out_gma_idx
                         
-<<<<<<< HEAD
-                    print("DERPADERPATHREE", flush=True)
+
+                    #print("DERPADERPATHREE", flush=True)
                 
         self.galaxy_map_2.setitem(i, j, k, new_offset, num_new_indices)
         
-        print("DERPADERPAFOUR", flush=True)
-=======
-                        if self.num_gma_indices > 2087000000:
-                            print("KELPIE", flush=True)
-                        
-                
-                    #print("WHACHAKATAWHACHAKATA", flush=True)
-                
-        self.galaxy_map_2.setitem(i, j, k, new_offset, num_new_indices)
-        
         #print("DERPADERPAFOUR", flush=True)
->>>>>>> 290d80ca
+
         
         return
         
@@ -1875,7 +1853,7 @@
         """
         
         
-        print("INSIDE REFRESH", flush=True)
+        #print("INSIDE REFRESH", flush=True)
         
         # This resize fails with 'BufferError: mmap can't resize with extant buffers exported.'
         # similar to https://stackoverflow.com/questions/41077696/python-ctypes-from-buffer-mapping-with-context-manager-into-memory-mapped-file
@@ -3204,11 +3182,7 @@
 
 
 
-<<<<<<< HEAD
-cpdef DistIdxPair _query_first(CELL_ID_t[:] reference_point_pqr,
-=======
 cpdef GalIdxDescriptor _query_first(CELL_ID_t[:] reference_point_pqr,
->>>>>>> 290d80ca
 #def _query_first(CELL_ID_t[:] reference_point_pqr,
                                DTYPE_F64_t[:] coord_min,
                                DTYPE_F64_t dl,
